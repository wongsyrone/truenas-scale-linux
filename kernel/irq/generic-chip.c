/*
 * Library implementing the most common irq chip callback functions
 *
 * Copyright (C) 2011, Thomas Gleixner
 */
#include <linux/io.h>
#include <linux/irq.h>
#include <linux/slab.h>
#include <linux/export.h>
#include <linux/irqdomain.h>
#include <linux/interrupt.h>
#include <linux/kernel_stat.h>
#include <linux/syscore_ops.h>

#include "internals.h"

static LIST_HEAD(gc_list);
static DEFINE_RAW_SPINLOCK(gc_lock);

/**
 * irq_gc_noop - NOOP function
 * @d: irq_data
 */
void irq_gc_noop(struct irq_data *d)
{
}

/**
 * irq_gc_mask_disable_reg - Mask chip via disable register
 * @d: irq_data
 *
 * Chip has separate enable/disable registers instead of a single mask
 * register.
 */
void irq_gc_mask_disable_reg(struct irq_data *d)
{
	struct irq_chip_generic *gc = irq_data_get_irq_chip_data(d);
	struct irq_chip_type *ct = irq_data_get_chip_type(d);
	u32 mask = d->mask;

	irq_gc_lock(gc);
	irq_reg_writel(mask, gc->reg_base + ct->regs.disable);
	*ct->mask_cache &= ~mask;
	irq_gc_unlock(gc);
}

/**
 * irq_gc_mask_set_bit - Mask chip via setting bit in mask register
 * @d: irq_data
 *
 * Chip has a single mask register. Values of this register are cached
 * and protected by gc->lock
 */
void irq_gc_mask_set_bit(struct irq_data *d)
{
	struct irq_chip_generic *gc = irq_data_get_irq_chip_data(d);
	struct irq_chip_type *ct = irq_data_get_chip_type(d);
	u32 mask = d->mask;

	irq_gc_lock(gc);
	*ct->mask_cache |= mask;
	irq_reg_writel(*ct->mask_cache, gc->reg_base + ct->regs.mask);
	irq_gc_unlock(gc);
}
EXPORT_SYMBOL_GPL(irq_gc_mask_set_bit);

/**
 * irq_gc_mask_clr_bit - Mask chip via clearing bit in mask register
 * @d: irq_data
 *
 * Chip has a single mask register. Values of this register are cached
 * and protected by gc->lock
 */
void irq_gc_mask_clr_bit(struct irq_data *d)
{
	struct irq_chip_generic *gc = irq_data_get_irq_chip_data(d);
	struct irq_chip_type *ct = irq_data_get_chip_type(d);
	u32 mask = d->mask;

	irq_gc_lock(gc);
	*ct->mask_cache &= ~mask;
	irq_reg_writel(*ct->mask_cache, gc->reg_base + ct->regs.mask);
	irq_gc_unlock(gc);
}
EXPORT_SYMBOL_GPL(irq_gc_mask_clr_bit);

/**
 * irq_gc_unmask_enable_reg - Unmask chip via enable register
 * @d: irq_data
 *
 * Chip has separate enable/disable registers instead of a single mask
 * register.
 */
void irq_gc_unmask_enable_reg(struct irq_data *d)
{
	struct irq_chip_generic *gc = irq_data_get_irq_chip_data(d);
	struct irq_chip_type *ct = irq_data_get_chip_type(d);
	u32 mask = d->mask;

	irq_gc_lock(gc);
	irq_reg_writel(mask, gc->reg_base + ct->regs.enable);
	*ct->mask_cache |= mask;
	irq_gc_unlock(gc);
}

/**
 * irq_gc_ack_set_bit - Ack pending interrupt via setting bit
 * @d: irq_data
 */
void irq_gc_ack_set_bit(struct irq_data *d)
{
	struct irq_chip_generic *gc = irq_data_get_irq_chip_data(d);
	struct irq_chip_type *ct = irq_data_get_chip_type(d);
	u32 mask = d->mask;

	irq_gc_lock(gc);
	irq_reg_writel(mask, gc->reg_base + ct->regs.ack);
	irq_gc_unlock(gc);
}
EXPORT_SYMBOL_GPL(irq_gc_ack_set_bit);

/**
 * irq_gc_ack_clr_bit - Ack pending interrupt via clearing bit
 * @d: irq_data
 */
void irq_gc_ack_clr_bit(struct irq_data *d)
{
	struct irq_chip_generic *gc = irq_data_get_irq_chip_data(d);
	struct irq_chip_type *ct = irq_data_get_chip_type(d);
	u32 mask = ~d->mask;

	irq_gc_lock(gc);
	irq_reg_writel(mask, gc->reg_base + ct->regs.ack);
	irq_gc_unlock(gc);
}

/**
 * irq_gc_mask_disable_reg_and_ack - Mask and ack pending interrupt
 * @d: irq_data
 */
void irq_gc_mask_disable_reg_and_ack(struct irq_data *d)
{
	struct irq_chip_generic *gc = irq_data_get_irq_chip_data(d);
	struct irq_chip_type *ct = irq_data_get_chip_type(d);
	u32 mask = d->mask;

	irq_gc_lock(gc);
	irq_reg_writel(mask, gc->reg_base + ct->regs.mask);
	irq_reg_writel(mask, gc->reg_base + ct->regs.ack);
	irq_gc_unlock(gc);
}

/**
 * irq_gc_eoi - EOI interrupt
 * @d: irq_data
 */
void irq_gc_eoi(struct irq_data *d)
{
	struct irq_chip_generic *gc = irq_data_get_irq_chip_data(d);
	struct irq_chip_type *ct = irq_data_get_chip_type(d);
	u32 mask = d->mask;

	irq_gc_lock(gc);
	irq_reg_writel(mask, gc->reg_base + ct->regs.eoi);
	irq_gc_unlock(gc);
}

/**
 * irq_gc_set_wake - Set/clr wake bit for an interrupt
 * @d:  irq_data
 * @on: Indicates whether the wake bit should be set or cleared
 *
 * For chips where the wake from suspend functionality is not
 * configured in a separate register and the wakeup active state is
 * just stored in a bitmask.
 */
int irq_gc_set_wake(struct irq_data *d, unsigned int on)
{
	struct irq_chip_generic *gc = irq_data_get_irq_chip_data(d);
	u32 mask = d->mask;

	if (!(mask & gc->wake_enabled))
		return -EINVAL;

	irq_gc_lock(gc);
	if (on)
		gc->wake_active |= mask;
	else
		gc->wake_active &= ~mask;
	irq_gc_unlock(gc);
	return 0;
}

static void
irq_init_generic_chip(struct irq_chip_generic *gc, const char *name,
		      int num_ct, unsigned int irq_base,
		      void __iomem *reg_base, irq_flow_handler_t handler)
{
	raw_spin_lock_init(&gc->lock);
	gc->num_ct = num_ct;
	gc->irq_base = irq_base;
	gc->reg_base = reg_base;
	gc->chip_types->chip.name = name;
	gc->chip_types->handler = handler;
}

/**
 * irq_alloc_generic_chip - Allocate a generic chip and initialize it
 * @name:	Name of the irq chip
 * @num_ct:	Number of irq_chip_type instances associated with this
 * @irq_base:	Interrupt base nr for this chip
 * @reg_base:	Register base address (virtual)
 * @handler:	Default flow handler associated with this chip
 *
 * Returns an initialized irq_chip_generic structure. The chip defaults
 * to the primary (index 0) irq_chip_type and @handler
 */
struct irq_chip_generic *
irq_alloc_generic_chip(const char *name, int num_ct, unsigned int irq_base,
		       void __iomem *reg_base, irq_flow_handler_t handler)
{
	struct irq_chip_generic *gc;
	unsigned long sz = sizeof(*gc) + num_ct * sizeof(struct irq_chip_type);

	gc = kzalloc(sz, GFP_KERNEL);
	if (gc) {
		irq_init_generic_chip(gc, name, num_ct, irq_base, reg_base,
				      handler);
	}
	return gc;
}
EXPORT_SYMBOL_GPL(irq_alloc_generic_chip);

static void
irq_gc_init_mask_cache(struct irq_chip_generic *gc, enum irq_gc_flags flags)
{
	struct irq_chip_type *ct = gc->chip_types;
	u32 *mskptr = &gc->mask_cache, mskreg = ct->regs.mask;
	int i;

	for (i = 0; i < gc->num_ct; i++) {
		if (flags & IRQ_GC_MASK_CACHE_PER_TYPE) {
			mskptr = &ct[i].mask_cache_priv;
			mskreg = ct[i].regs.mask;
		}
		ct[i].mask_cache = mskptr;
		if (flags & IRQ_GC_INIT_MASK_CACHE)
			*mskptr = irq_reg_readl(gc->reg_base + mskreg);
	}
}

/**
 * irq_alloc_domain_generic_chip - Allocate generic chips for an irq domain
 * @d:			irq domain for which to allocate chips
 * @irqs_per_chip:	Number of interrupts each chip handles
 * @num_ct:		Number of irq_chip_type instances associated with this
 * @name:		Name of the irq chip
 * @handler:		Default flow handler associated with these chips
 * @clr:		IRQ_* bits to clear in the mapping function
 * @set:		IRQ_* bits to set in the mapping function
<<<<<<< HEAD
 * @gcflags:		Generic chip specific setup flags
=======
>>>>>>> 798f0fd1
 */
int irq_alloc_domain_generic_chips(struct irq_domain *d, int irqs_per_chip,
				   int num_ct, const char *name,
				   irq_flow_handler_t handler,
				   unsigned int clr, unsigned int set,
				   enum irq_gc_flags gcflags)
{
	struct irq_domain_chip_generic *dgc;
	struct irq_chip_generic *gc;
	int numchips, sz, i;
	unsigned long flags;
	void *tmp;

	if (d->gc)
		return -EBUSY;

<<<<<<< HEAD
	if (d->revmap_type != IRQ_DOMAIN_MAP_LINEAR)
		return -EINVAL;

	numchips = d->revmap_data.linear.size / irqs_per_chip;
=======
	numchips = d->revmap_size / irqs_per_chip;
>>>>>>> 798f0fd1
	if (!numchips)
		return -EINVAL;

	/* Allocate a pointer, generic chip and chiptypes for each chip */
	sz = sizeof(*dgc) + numchips * sizeof(gc);
	sz += numchips * (sizeof(*gc) + num_ct * sizeof(struct irq_chip_type));

	tmp = dgc = kzalloc(sz, GFP_KERNEL);
	if (!dgc)
		return -ENOMEM;
	dgc->irqs_per_chip = irqs_per_chip;
	dgc->num_chips = numchips;
	dgc->irq_flags_to_set = set;
	dgc->irq_flags_to_clear = clr;
	dgc->gc_flags = gcflags;
	d->gc = dgc;

	/* Calc pointer to the first generic chip */
	tmp += sizeof(*dgc) + numchips * sizeof(gc);
	for (i = 0; i < numchips; i++) {
		/* Store the pointer to the generic chip */
		dgc->gc[i] = gc = tmp;
		irq_init_generic_chip(gc, name, num_ct, i * irqs_per_chip,
				      NULL, handler);
		gc->domain = d;
		raw_spin_lock_irqsave(&gc_lock, flags);
		list_add_tail(&gc->list, &gc_list);
		raw_spin_unlock_irqrestore(&gc_lock, flags);
		/* Calc pointer to the next generic chip */
		tmp += sizeof(*gc) + num_ct * sizeof(struct irq_chip_type);
	}
<<<<<<< HEAD
=======
	d->name = name;
>>>>>>> 798f0fd1
	return 0;
}
EXPORT_SYMBOL_GPL(irq_alloc_domain_generic_chips);

/**
 * irq_get_domain_generic_chip - Get a pointer to the generic chip of a hw_irq
 * @d:			irq domain pointer
 * @hw_irq:		Hardware interrupt number
 */
struct irq_chip_generic *
irq_get_domain_generic_chip(struct irq_domain *d, unsigned int hw_irq)
{
	struct irq_domain_chip_generic *dgc = d->gc;
	int idx;

	if (!dgc)
		return NULL;
	idx = hw_irq / dgc->irqs_per_chip;
	if (idx >= dgc->num_chips)
		return NULL;
	return dgc->gc[idx];
}
EXPORT_SYMBOL_GPL(irq_get_domain_generic_chip);

/*
 * Separate lockdep class for interrupt chip which can nest irq_desc
 * lock.
 */
static struct lock_class_key irq_nested_lock_class;

/*
 * irq_map_generic_chip - Map a generic chip for an irq domain
 */
static int irq_map_generic_chip(struct irq_domain *d, unsigned int virq,
				irq_hw_number_t hw_irq)
{
	struct irq_data *data = irq_get_irq_data(virq);
	struct irq_domain_chip_generic *dgc = d->gc;
	struct irq_chip_generic *gc;
	struct irq_chip_type *ct;
	struct irq_chip *chip;
	unsigned long flags;
	int idx;

	if (!d->gc)
		return -ENODEV;

	idx = hw_irq / dgc->irqs_per_chip;
	if (idx >= dgc->num_chips)
		return -EINVAL;
	gc = dgc->gc[idx];

	idx = hw_irq % dgc->irqs_per_chip;

	if (test_bit(idx, &gc->unused))
		return -ENOTSUPP;

	if (test_bit(idx, &gc->installed))
		return -EBUSY;

	ct = gc->chip_types;
	chip = &ct->chip;

	/* We only init the cache for the first mapping of a generic chip */
	if (!gc->installed) {
		raw_spin_lock_irqsave(&gc->lock, flags);
		irq_gc_init_mask_cache(gc, dgc->gc_flags);
		raw_spin_unlock_irqrestore(&gc->lock, flags);
	}

	/* Mark the interrupt as installed */
	set_bit(idx, &gc->installed);

	if (dgc->gc_flags & IRQ_GC_INIT_NESTED_LOCK)
		irq_set_lockdep_class(virq, &irq_nested_lock_class);

	if (chip->irq_calc_mask)
		chip->irq_calc_mask(data);
	else
		data->mask = 1 << idx;

	irq_set_chip_and_handler(virq, chip, ct->handler);
	irq_set_chip_data(virq, gc);
	irq_modify_status(virq, dgc->irq_flags_to_clear, dgc->irq_flags_to_set);
	return 0;
}

struct irq_domain_ops irq_generic_chip_ops = {
	.map	= irq_map_generic_chip,
	.xlate	= irq_domain_xlate_onetwocell,
};
EXPORT_SYMBOL_GPL(irq_generic_chip_ops);

/**
 * irq_map_generic_chip - Map a generic chip for an irq domain
 */
static int irq_map_generic_chip(struct irq_domain *d, unsigned int virq,
				irq_hw_number_t hw_irq)
{
	struct irq_data *data = irq_get_irq_data(virq);
	struct irq_domain_chip_generic *dgc = d->gc;
	struct irq_chip_generic *gc;
	struct irq_chip_type *ct;
	struct irq_chip *chip;
	unsigned long flags;
	int idx;

	if (!d->gc)
		return -ENODEV;

	idx = hw_irq / dgc->irqs_per_chip;
	if (idx >= dgc->num_chips)
		return -EINVAL;
	gc = dgc->gc[idx];

	idx = hw_irq % dgc->irqs_per_chip;

	if (test_bit(idx, &gc->unused))
		return -ENOTSUPP;

	if (test_bit(idx, &gc->installed))
		return -EBUSY;

	ct = gc->chip_types;
	chip = &ct->chip;

	/* We only init the cache for the first mapping of a generic chip */
	if (!gc->installed) {
		raw_spin_lock_irqsave(&gc->lock, flags);
		irq_gc_init_mask_cache(gc, dgc->gc_flags);
		raw_spin_unlock_irqrestore(&gc->lock, flags);
	}

	/* Mark the interrupt as installed */
	set_bit(idx, &gc->installed);

	if (dgc->gc_flags & IRQ_GC_INIT_NESTED_LOCK)
		irq_set_lockdep_class(virq, &irq_nested_lock_class);

	if (chip->irq_calc_mask)
		chip->irq_calc_mask(data);
	else
		data->mask = 1 << idx;

	irq_set_chip_and_handler(virq, chip, ct->handler);
	irq_set_chip_data(virq, gc);
	irq_modify_status(virq, dgc->irq_flags_to_clear, dgc->irq_flags_to_set);
	return 0;
}

struct irq_domain_ops irq_generic_chip_ops = {
	.map	= irq_map_generic_chip,
	.xlate	= irq_domain_xlate_onetwocell,
};
EXPORT_SYMBOL_GPL(irq_generic_chip_ops);

/**
 * irq_setup_generic_chip - Setup a range of interrupts with a generic chip
 * @gc:		Generic irq chip holding all data
 * @msk:	Bitmask holding the irqs to initialize relative to gc->irq_base
 * @flags:	Flags for initialization
 * @clr:	IRQ_* bits to clear
 * @set:	IRQ_* bits to set
 *
 * Set up max. 32 interrupts starting from gc->irq_base. Note, this
 * initializes all interrupts to the primary irq_chip_type and its
 * associated handler.
 */
void irq_setup_generic_chip(struct irq_chip_generic *gc, u32 msk,
			    enum irq_gc_flags flags, unsigned int clr,
			    unsigned int set)
{
	struct irq_chip_type *ct = gc->chip_types;
	struct irq_chip *chip = &ct->chip;
	unsigned int i;

	raw_spin_lock(&gc_lock);
	list_add_tail(&gc->list, &gc_list);
	raw_spin_unlock(&gc_lock);

	irq_gc_init_mask_cache(gc, flags);

	for (i = gc->irq_base; msk; msk >>= 1, i++) {
		if (!(msk & 0x01))
			continue;

		if (flags & IRQ_GC_INIT_NESTED_LOCK)
			irq_set_lockdep_class(i, &irq_nested_lock_class);

		if (!(flags & IRQ_GC_NO_MASK)) {
			struct irq_data *d = irq_get_irq_data(i);

			if (chip->irq_calc_mask)
				chip->irq_calc_mask(d);
			else
				d->mask = 1 << (i - gc->irq_base);
		}
		irq_set_chip_and_handler(i, chip, ct->handler);
		irq_set_chip_data(i, gc);
		irq_modify_status(i, clr, set);
	}
	gc->irq_cnt = i - gc->irq_base;
}
EXPORT_SYMBOL_GPL(irq_setup_generic_chip);

/**
 * irq_setup_alt_chip - Switch to alternative chip
 * @d:		irq_data for this interrupt
 * @type:	Flow type to be initialized
 *
 * Only to be called from chip->irq_set_type() callbacks.
 */
int irq_setup_alt_chip(struct irq_data *d, unsigned int type)
{
	struct irq_chip_generic *gc = irq_data_get_irq_chip_data(d);
	struct irq_chip_type *ct = gc->chip_types;
	unsigned int i;

	for (i = 0; i < gc->num_ct; i++, ct++) {
		if (ct->type & type) {
			d->chip = &ct->chip;
			irq_data_to_desc(d)->handle_irq = ct->handler;
			return 0;
		}
	}
	return -EINVAL;
}
EXPORT_SYMBOL_GPL(irq_setup_alt_chip);

/**
 * irq_remove_generic_chip - Remove a chip
 * @gc:		Generic irq chip holding all data
 * @msk:	Bitmask holding the irqs to initialize relative to gc->irq_base
 * @clr:	IRQ_* bits to clear
 * @set:	IRQ_* bits to set
 *
 * Remove up to 32 interrupts starting from gc->irq_base.
 */
void irq_remove_generic_chip(struct irq_chip_generic *gc, u32 msk,
			     unsigned int clr, unsigned int set)
{
	unsigned int i = gc->irq_base;

	raw_spin_lock(&gc_lock);
	list_del(&gc->list);
	raw_spin_unlock(&gc_lock);

	for (; msk; msk >>= 1, i++) {
		if (!(msk & 0x01))
			continue;

		/* Remove handler first. That will mask the irq line */
		irq_set_handler(i, NULL);
		irq_set_chip(i, &no_irq_chip);
		irq_set_chip_data(i, NULL);
		irq_modify_status(i, clr, set);
	}
}
EXPORT_SYMBOL_GPL(irq_remove_generic_chip);

static struct irq_data *irq_gc_get_irq_data(struct irq_chip_generic *gc)
{
	unsigned int virq;

	if (!gc->domain)
		return irq_get_irq_data(gc->irq_base);

	/*
	 * We don't know which of the irqs has been actually
	 * installed. Use the first one.
	 */
	if (!gc->installed)
		return NULL;

	virq = irq_find_mapping(gc->domain, gc->irq_base + __ffs(gc->installed));
	return virq ? irq_get_irq_data(virq) : NULL;
}

#ifdef CONFIG_PM
static int irq_gc_suspend(void)
{
	struct irq_chip_generic *gc;

	list_for_each_entry(gc, &gc_list, list) {
		struct irq_chip_type *ct = gc->chip_types;

		if (ct->chip.irq_suspend) {
			struct irq_data *data = irq_gc_get_irq_data(gc);

			if (data)
				ct->chip.irq_suspend(data);
		}
	}
	return 0;
}

static void irq_gc_resume(void)
{
	struct irq_chip_generic *gc;

	list_for_each_entry(gc, &gc_list, list) {
		struct irq_chip_type *ct = gc->chip_types;

		if (ct->chip.irq_resume) {
			struct irq_data *data = irq_gc_get_irq_data(gc);

			if (data)
				ct->chip.irq_resume(data);
		}
	}
}
#else
#define irq_gc_suspend NULL
#define irq_gc_resume NULL
#endif

static void irq_gc_shutdown(void)
{
	struct irq_chip_generic *gc;

	list_for_each_entry(gc, &gc_list, list) {
		struct irq_chip_type *ct = gc->chip_types;

		if (ct->chip.irq_pm_shutdown) {
			struct irq_data *data = irq_gc_get_irq_data(gc);

			if (data)
				ct->chip.irq_pm_shutdown(data);
		}
	}
}

static struct syscore_ops irq_gc_syscore_ops = {
	.suspend = irq_gc_suspend,
	.resume = irq_gc_resume,
	.shutdown = irq_gc_shutdown,
};

static int __init irq_gc_init_ops(void)
{
	register_syscore_ops(&irq_gc_syscore_ops);
	return 0;
}
device_initcall(irq_gc_init_ops);<|MERGE_RESOLUTION|>--- conflicted
+++ resolved
@@ -258,10 +258,7 @@
  * @handler:		Default flow handler associated with these chips
  * @clr:		IRQ_* bits to clear in the mapping function
  * @set:		IRQ_* bits to set in the mapping function
-<<<<<<< HEAD
  * @gcflags:		Generic chip specific setup flags
-=======
->>>>>>> 798f0fd1
  */
 int irq_alloc_domain_generic_chips(struct irq_domain *d, int irqs_per_chip,
 				   int num_ct, const char *name,
@@ -278,14 +275,7 @@
 	if (d->gc)
 		return -EBUSY;
 
-<<<<<<< HEAD
-	if (d->revmap_type != IRQ_DOMAIN_MAP_LINEAR)
-		return -EINVAL;
-
-	numchips = d->revmap_data.linear.size / irqs_per_chip;
-=======
 	numchips = d->revmap_size / irqs_per_chip;
->>>>>>> 798f0fd1
 	if (!numchips)
 		return -EINVAL;
 
@@ -317,10 +307,7 @@
 		/* Calc pointer to the next generic chip */
 		tmp += sizeof(*gc) + num_ct * sizeof(struct irq_chip_type);
 	}
-<<<<<<< HEAD
-=======
 	d->name = name;
->>>>>>> 798f0fd1
 	return 0;
 }
 EXPORT_SYMBOL_GPL(irq_alloc_domain_generic_chips);
@@ -352,69 +339,6 @@
 static struct lock_class_key irq_nested_lock_class;
 
 /*
- * irq_map_generic_chip - Map a generic chip for an irq domain
- */
-static int irq_map_generic_chip(struct irq_domain *d, unsigned int virq,
-				irq_hw_number_t hw_irq)
-{
-	struct irq_data *data = irq_get_irq_data(virq);
-	struct irq_domain_chip_generic *dgc = d->gc;
-	struct irq_chip_generic *gc;
-	struct irq_chip_type *ct;
-	struct irq_chip *chip;
-	unsigned long flags;
-	int idx;
-
-	if (!d->gc)
-		return -ENODEV;
-
-	idx = hw_irq / dgc->irqs_per_chip;
-	if (idx >= dgc->num_chips)
-		return -EINVAL;
-	gc = dgc->gc[idx];
-
-	idx = hw_irq % dgc->irqs_per_chip;
-
-	if (test_bit(idx, &gc->unused))
-		return -ENOTSUPP;
-
-	if (test_bit(idx, &gc->installed))
-		return -EBUSY;
-
-	ct = gc->chip_types;
-	chip = &ct->chip;
-
-	/* We only init the cache for the first mapping of a generic chip */
-	if (!gc->installed) {
-		raw_spin_lock_irqsave(&gc->lock, flags);
-		irq_gc_init_mask_cache(gc, dgc->gc_flags);
-		raw_spin_unlock_irqrestore(&gc->lock, flags);
-	}
-
-	/* Mark the interrupt as installed */
-	set_bit(idx, &gc->installed);
-
-	if (dgc->gc_flags & IRQ_GC_INIT_NESTED_LOCK)
-		irq_set_lockdep_class(virq, &irq_nested_lock_class);
-
-	if (chip->irq_calc_mask)
-		chip->irq_calc_mask(data);
-	else
-		data->mask = 1 << idx;
-
-	irq_set_chip_and_handler(virq, chip, ct->handler);
-	irq_set_chip_data(virq, gc);
-	irq_modify_status(virq, dgc->irq_flags_to_clear, dgc->irq_flags_to_set);
-	return 0;
-}
-
-struct irq_domain_ops irq_generic_chip_ops = {
-	.map	= irq_map_generic_chip,
-	.xlate	= irq_domain_xlate_onetwocell,
-};
-EXPORT_SYMBOL_GPL(irq_generic_chip_ops);
-
-/**
  * irq_map_generic_chip - Map a generic chip for an irq domain
  */
 static int irq_map_generic_chip(struct irq_domain *d, unsigned int virq,
