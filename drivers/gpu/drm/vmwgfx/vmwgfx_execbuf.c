--- conflicted
+++ resolved
@@ -1835,11 +1835,7 @@
 	return 0;
 }
 
-<<<<<<< HEAD
-static const struct vmw_cmd_entry const vmw_cmd_entries[SVGA_3D_CMD_MAX] = {
-=======
 static const struct vmw_cmd_entry vmw_cmd_entries[SVGA_3D_CMD_MAX] = {
->>>>>>> e3703f8c
 	VMW_CMD_DEF(SVGA_3D_CMD_SURFACE_DEFINE, &vmw_cmd_invalid,
 		    false, false, false),
 	VMW_CMD_DEF(SVGA_3D_CMD_SURFACE_DESTROY, &vmw_cmd_invalid,
@@ -2036,28 +2032,18 @@
 		goto out_invalid;
 
 	entry = &vmw_cmd_entries[cmd_id];
-<<<<<<< HEAD
-=======
 	if (unlikely(!entry->func))
 		goto out_invalid;
 
->>>>>>> e3703f8c
 	if (unlikely(!entry->user_allow && !sw_context->kernel))
 		goto out_privileged;
 
 	if (unlikely(entry->gb_disable && gb))
 		goto out_old;
-<<<<<<< HEAD
 
 	if (unlikely(entry->gb_enable && !gb))
 		goto out_new;
 
-=======
-
-	if (unlikely(entry->gb_enable && !gb))
-		goto out_new;
-
->>>>>>> e3703f8c
 	ret = entry->func(dev_priv, sw_context, header);
 	if (unlikely(ret != 0))
 		goto out_invalid;
@@ -2486,11 +2472,7 @@
 	if (dev_priv->has_mob) {
 		ret = vmw_rebind_contexts(sw_context);
 		if (unlikely(ret != 0))
-<<<<<<< HEAD
-			goto out_err;
-=======
 			goto out_unlock_binding;
->>>>>>> e3703f8c
 	}
 
 	cmd = vmw_fifo_reserve(dev_priv, command_size);
