--- conflicted
+++ resolved
@@ -39,11 +39,7 @@
 
 #define DRIVER_DESC "EHCI generic platform driver"
 #define EHCI_MAX_CLKS 4
-<<<<<<< HEAD
-#define EHCI_MAX_RSTS 3
-=======
 #define EHCI_MAX_RSTS 4
->>>>>>> d06e622d
 #define hcd_to_ehci_priv(h) ((struct ehci_platform_priv *)hcd_to_ehci(h)->priv)
 
 struct ehci_platform_priv {
