--- conflicted
+++ resolved
@@ -1,12 +1,7 @@
 # SPDX-License-Identifier: GPL-2.0
 VERSION = 6
 PATCHLEVEL = 12
-<<<<<<< HEAD
-SUBLEVEL = 0
-=======
 SUBLEVEL = 5
-EXTRAVERSION =
->>>>>>> 7143efb5
 NAME = Baby Opossum Posse
 
 ifndef EXTRAVERSION
