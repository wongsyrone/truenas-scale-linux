--- conflicted
+++ resolved
@@ -1,14 +1,8 @@
 # SPDX-License-Identifier: GPL-2.0
 VERSION = 6
 PATCHLEVEL = 6
-<<<<<<< HEAD
-SUBLEVEL = 44
-NAME = Hurr durr I'ma ninja sloth
-=======
 SUBLEVEL = 60
-EXTRAVERSION =
 NAME = Pinguïn Aangedreven
->>>>>>> 9b5aad3a
 
 ifndef EXTRAVERSION
 EXTRAVERSION = -production
