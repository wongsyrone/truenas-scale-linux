--- conflicted
+++ resolved
@@ -4276,28 +4276,13 @@
 	return 0;
 }
 
-static int rtnetlink_bind(struct net *net, int group)
-{
-	switch (group) {
-	case RTNLGRP_IPV4_MROUTE_R:
-	case RTNLGRP_IPV6_MROUTE_R:
-		if (!ns_capable(net->user_ns, CAP_NET_ADMIN))
-			return -EPERM;
-		break;
-	}
-	return 0;
-}
-
 static int rtnetlink_event(struct notifier_block *this, unsigned long event, void *ptr)
 {
 	struct net_device *dev = netdev_notifier_info_to_dev(ptr);
 
 	switch (event) {
 	case NETDEV_REBOOT:
-<<<<<<< HEAD
-=======
 	case NETDEV_CHANGEMTU:
->>>>>>> bb176f67
 	case NETDEV_CHANGEADDR:
 	case NETDEV_CHANGENAME:
 	case NETDEV_FEAT_CHANGE:
@@ -4307,10 +4292,7 @@
 	case NETDEV_CHANGEUPPER:
 	case NETDEV_RESEND_IGMP:
 	case NETDEV_CHANGEINFODATA:
-<<<<<<< HEAD
-=======
 	case NETDEV_CHANGE_TX_QUEUE_LEN:
->>>>>>> bb176f67
 		rtmsg_ifinfo_event(RTM_NEWLINK, dev, 0, rtnl_get_event(event),
 				   GFP_KERNEL);
 		break;
