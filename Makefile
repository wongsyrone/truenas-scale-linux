# SPDX-License-Identifier: GPL-2.0
VERSION = 6
PATCHLEVEL = 6
<<<<<<< HEAD
SUBLEVEL = 29
=======
SUBLEVEL = 32
EXTRAVERSION =
>>>>>>> 91de249b
NAME = Hurr durr I'ma ninja sloth

ifndef EXTRAVERSION
EXTRAVERSION = -production
endif

# *DOCUMENTATION*
# To see a list of typical targets execute "make help"
# More info can be located in ./README
# Comments in this file are targeted only to the developer, do not
# expect to learn how to build the kernel reading this file.

ifeq ($(filter undefine,$(.FEATURES)),)
$(error GNU Make >= 3.82 is required. Your Make version is $(MAKE_VERSION))
endif

$(if $(filter __%, $(MAKECMDGOALS)), \
	$(error targets prefixed with '__' are only for internal use))

# That's our default target when none is given on the command line
PHONY := __all
__all:

# We are using a recursive build, so we need to do a little thinking
# to get the ordering right.
#
# Most importantly: sub-Makefiles should only ever modify files in
# their own directory. If in some directory we have a dependency on
# a file in another dir (which doesn't happen often, but it's often
# unavoidable when linking the built-in.a targets which finally
# turn into vmlinux), we will call a sub make in that other dir, and
# after that we are sure that everything which is in that other dir
# is now up to date.
#
# The only cases where we need to modify files which have global
# effects are thus separated out and done before the recursive
# descending is started. They are now explicitly listed as the
# prepare rule.

this-makefile := $(lastword $(MAKEFILE_LIST))
export abs_srctree := $(realpath $(dir $(this-makefile)))
export abs_objtree := $(CURDIR)

ifneq ($(sub_make_done),1)

# Do not use make's built-in rules and variables
# (this increases performance and avoids hard-to-debug behaviour)
MAKEFLAGS += -rR

# Avoid funny character set dependencies
unexport LC_ALL
LC_COLLATE=C
LC_NUMERIC=C
export LC_COLLATE LC_NUMERIC

# Avoid interference with shell env settings
unexport GREP_OPTIONS

# Beautify output
# ---------------------------------------------------------------------------
#
# Most of build commands in Kbuild start with "cmd_". You can optionally define
# "quiet_cmd_*". If defined, the short log is printed. Otherwise, no log from
# that command is printed by default.
#
# e.g.)
#    quiet_cmd_depmod = DEPMOD  $(MODLIB)
#          cmd_depmod = $(srctree)/scripts/depmod.sh $(DEPMOD) $(KERNELRELEASE)
#
# A simple variant is to prefix commands with $(Q) - that's useful
# for commands that shall be hidden in non-verbose mode.
#
#    $(Q)$(MAKE) $(build)=scripts/basic
#
# If KBUILD_VERBOSE contains 1, the whole command is echoed.
# If KBUILD_VERBOSE contains 2, the reason for rebuilding is printed.
#
# To put more focus on warnings, be less verbose as default
# Use 'make V=1' to see the full commands

ifeq ("$(origin V)", "command line")
  KBUILD_VERBOSE = $(V)
endif

quiet = quiet_
Q = @

ifneq ($(findstring 1, $(KBUILD_VERBOSE)),)
  quiet =
  Q =
endif

# If the user is running make -s (silent mode), suppress echoing of
# commands
# make-4.0 (and later) keep single letter options in the 1st word of MAKEFLAGS.

ifeq ($(filter 3.%,$(MAKE_VERSION)),)
short-opts := $(firstword -$(MAKEFLAGS))
else
short-opts := $(filter-out --%,$(MAKEFLAGS))
endif

ifneq ($(findstring s,$(short-opts)),)
quiet=silent_
override KBUILD_VERBOSE :=
endif

export quiet Q KBUILD_VERBOSE

# Call a source code checker (by default, "sparse") as part of the
# C compilation.
#
# Use 'make C=1' to enable checking of only re-compiled files.
# Use 'make C=2' to enable checking of *all* source files, regardless
# of whether they are re-compiled or not.
#
# See the file "Documentation/dev-tools/sparse.rst" for more details,
# including where to get the "sparse" utility.

ifeq ("$(origin C)", "command line")
  KBUILD_CHECKSRC = $(C)
endif
ifndef KBUILD_CHECKSRC
  KBUILD_CHECKSRC = 0
endif

export KBUILD_CHECKSRC

# Enable "clippy" (a linter) as part of the Rust compilation.
#
# Use 'make CLIPPY=1' to enable it.
ifeq ("$(origin CLIPPY)", "command line")
  KBUILD_CLIPPY := $(CLIPPY)
endif

export KBUILD_CLIPPY

# Use make M=dir or set the environment variable KBUILD_EXTMOD to specify the
# directory of external module to build. Setting M= takes precedence.
ifeq ("$(origin M)", "command line")
  KBUILD_EXTMOD := $(M)
endif

$(if $(word 2, $(KBUILD_EXTMOD)), \
	$(error building multiple external modules is not supported))

$(foreach x, % :, $(if $(findstring $x, $(KBUILD_EXTMOD)), \
	$(error module directory path cannot contain '$x')))

# Remove trailing slashes
ifneq ($(filter %/, $(KBUILD_EXTMOD)),)
KBUILD_EXTMOD := $(shell dirname $(KBUILD_EXTMOD).)
endif

export KBUILD_EXTMOD

# Kbuild will save output files in the current working directory.
# This does not need to match to the root of the kernel source tree.
#
# For example, you can do this:
#
#  cd /dir/to/store/output/files; make -f /dir/to/kernel/source/Makefile
#
# If you want to save output files in a different location, there are
# two syntaxes to specify it.
#
# 1) O=
# Use "make O=dir/to/store/output/files/"
#
# 2) Set KBUILD_OUTPUT
# Set the environment variable KBUILD_OUTPUT to point to the output directory.
# export KBUILD_OUTPUT=dir/to/store/output/files/; make
#
# The O= assignment takes precedence over the KBUILD_OUTPUT environment
# variable.

# Do we want to change the working directory?
ifeq ("$(origin O)", "command line")
  KBUILD_OUTPUT := $(O)
endif

ifneq ($(KBUILD_OUTPUT),)
# Make's built-in functions such as $(abspath ...), $(realpath ...) cannot
# expand a shell special character '~'. We use a somewhat tedious way here.
abs_objtree := $(shell mkdir -p $(KBUILD_OUTPUT) && cd $(KBUILD_OUTPUT) && pwd)
$(if $(abs_objtree),, \
     $(error failed to create output directory "$(KBUILD_OUTPUT)"))

# $(realpath ...) resolves symlinks
abs_objtree := $(realpath $(abs_objtree))
endif # ifneq ($(KBUILD_OUTPUT),)

ifneq ($(words $(subst :, ,$(abs_srctree))), 1)
$(error source directory cannot contain spaces or colons)
endif

ifneq ($(filter 3.%,$(MAKE_VERSION)),)
# 'MAKEFLAGS += -rR' does not immediately become effective for GNU Make 3.x
# We need to invoke sub-make to avoid implicit rules in the top Makefile.
need-sub-make := 1
# Cancel implicit rules for this Makefile.
$(this-makefile): ;
endif

export sub_make_done := 1

endif # sub_make_done

ifeq ($(abs_objtree),$(CURDIR))
# Suppress "Entering directory ..." if we are at the final work directory.
no-print-directory := --no-print-directory
else
# Recursion to show "Entering directory ..."
need-sub-make := 1
endif

ifeq ($(filter --no-print-directory, $(MAKEFLAGS)),)
# If --no-print-directory is unset, recurse once again to set it.
# You may end up recursing into __sub-make twice. This is needed due to the
# behavior change in GNU Make 4.4.1.
need-sub-make := 1
endif

ifeq ($(need-sub-make),1)

PHONY += $(MAKECMDGOALS) __sub-make

$(filter-out $(this-makefile), $(MAKECMDGOALS)) __all: __sub-make
	@:

# Invoke a second make in the output directory, passing relevant variables
__sub-make:
	$(Q)$(MAKE) $(no-print-directory) -C $(abs_objtree) \
	-f $(abs_srctree)/Makefile $(MAKECMDGOALS)

else # need-sub-make

# We process the rest of the Makefile if this is the final invocation of make

ifeq ($(abs_srctree),$(abs_objtree))
        # building in the source tree
        srctree := .
	building_out_of_srctree :=
else
        ifeq ($(abs_srctree)/,$(dir $(abs_objtree)))
                # building in a subdirectory of the source tree
                srctree := ..
        else
                srctree := $(abs_srctree)
        endif
	building_out_of_srctree := 1
endif

ifneq ($(KBUILD_ABS_SRCTREE),)
srctree := $(abs_srctree)
endif

objtree		:= .
VPATH		:= $(srctree)

export building_out_of_srctree srctree objtree VPATH

# To make sure we do not include .config for any of the *config targets
# catch them early, and hand them over to scripts/kconfig/Makefile
# It is allowed to specify more targets when calling make, including
# mixing *config targets and build targets.
# For example 'make oldconfig all'.
# Detect when mixed targets is specified, and make a second invocation
# of make so .config is not included in this case either (for *config).

version_h := include/generated/uapi/linux/version.h

clean-targets := %clean mrproper cleandocs
no-dot-config-targets := $(clean-targets) \
			 cscope gtags TAGS tags help% %docs check% coccicheck \
			 $(version_h) headers headers_% archheaders archscripts \
			 %asm-generic kernelversion %src-pkg dt_binding_check \
			 outputmakefile rustavailable rustfmt rustfmtcheck
# Installation targets should not require compiler. Unfortunately, vdso_install
# is an exception where build artifacts may be updated. This must be fixed.
no-compiler-targets := $(no-dot-config-targets) install dtbs_install \
			headers_install modules_install modules_sign kernelrelease image_name
no-sync-config-targets := $(no-dot-config-targets) %install modules_sign kernelrelease \
			  image_name
single-targets := %.a %.i %.ko %.lds %.ll %.lst %.mod %.o %.rsi %.s %.symtypes %/

config-build	:=
mixed-build	:=
need-config	:= 1
need-compiler	:= 1
may-sync-config	:= 1
single-build	:=

ifneq ($(filter $(no-dot-config-targets), $(MAKECMDGOALS)),)
	ifeq ($(filter-out $(no-dot-config-targets), $(MAKECMDGOALS)),)
		need-config :=
	endif
endif

ifneq ($(filter $(no-compiler-targets), $(MAKECMDGOALS)),)
	ifeq ($(filter-out $(no-compiler-targets), $(MAKECMDGOALS)),)
		need-compiler :=
	endif
endif

ifneq ($(filter $(no-sync-config-targets), $(MAKECMDGOALS)),)
	ifeq ($(filter-out $(no-sync-config-targets), $(MAKECMDGOALS)),)
		may-sync-config :=
	endif
endif

ifneq ($(KBUILD_EXTMOD),)
	may-sync-config :=
endif

ifeq ($(KBUILD_EXTMOD),)
        ifneq ($(filter %config,$(MAKECMDGOALS)),)
		config-build := 1
                ifneq ($(words $(MAKECMDGOALS)),1)
			mixed-build := 1
                endif
        endif
endif

# We cannot build single targets and the others at the same time
ifneq ($(filter $(single-targets), $(MAKECMDGOALS)),)
	single-build := 1
	ifneq ($(filter-out $(single-targets), $(MAKECMDGOALS)),)
		mixed-build := 1
	endif
endif

# For "make -j clean all", "make -j mrproper defconfig all", etc.
ifneq ($(filter $(clean-targets),$(MAKECMDGOALS)),)
        ifneq ($(filter-out $(clean-targets),$(MAKECMDGOALS)),)
		mixed-build := 1
        endif
endif

# install and modules_install need also be processed one by one
ifneq ($(filter install,$(MAKECMDGOALS)),)
        ifneq ($(filter modules_install,$(MAKECMDGOALS)),)
		mixed-build := 1
        endif
endif

ifdef mixed-build
# ===========================================================================
# We're called with mixed targets (*config and build targets).
# Handle them one by one.

PHONY += $(MAKECMDGOALS) __build_one_by_one

$(MAKECMDGOALS): __build_one_by_one
	@:

__build_one_by_one:
	$(Q)set -e; \
	for i in $(MAKECMDGOALS); do \
		$(MAKE) -f $(srctree)/Makefile $$i; \
	done

else # !mixed-build

include $(srctree)/scripts/Kbuild.include

# Read KERNELRELEASE from include/config/kernel.release (if it exists)
KERNELRELEASE = $(call read-file, include/config/kernel.release)
KERNELVERSION = $(VERSION)$(if $(PATCHLEVEL),.$(PATCHLEVEL)$(if $(SUBLEVEL),.$(SUBLEVEL)))$(EXTRAVERSION)
export VERSION PATCHLEVEL SUBLEVEL KERNELRELEASE KERNELVERSION

include $(srctree)/scripts/subarch.include

# Cross compiling and selecting different set of gcc/bin-utils
# ---------------------------------------------------------------------------
#
# When performing cross compilation for other architectures ARCH shall be set
# to the target architecture. (See arch/* for the possibilities).
# ARCH can be set during invocation of make:
# make ARCH=ia64
# Another way is to have ARCH set in the environment.
# The default ARCH is the host where make is executed.

# CROSS_COMPILE specify the prefix used for all executables used
# during compilation. Only gcc and related bin-utils executables
# are prefixed with $(CROSS_COMPILE).
# CROSS_COMPILE can be set on the command line
# make CROSS_COMPILE=ia64-linux-
# Alternatively CROSS_COMPILE can be set in the environment.
# Default value for CROSS_COMPILE is not to prefix executables
# Note: Some architectures assign CROSS_COMPILE in their arch/*/Makefile
ARCH		?= $(SUBARCH)

# Architecture as present in compile.h
UTS_MACHINE 	:= $(ARCH)
SRCARCH 	:= $(ARCH)

# Additional ARCH settings for x86
ifeq ($(ARCH),i386)
        SRCARCH := x86
endif
ifeq ($(ARCH),x86_64)
        SRCARCH := x86
endif

# Additional ARCH settings for sparc
ifeq ($(ARCH),sparc32)
       SRCARCH := sparc
endif
ifeq ($(ARCH),sparc64)
       SRCARCH := sparc
endif

# Additional ARCH settings for parisc
ifeq ($(ARCH),parisc64)
       SRCARCH := parisc
endif

export cross_compiling :=
ifneq ($(SRCARCH),$(SUBARCH))
cross_compiling := 1
endif

KCONFIG_CONFIG	?= .config
export KCONFIG_CONFIG

# SHELL used by kbuild
CONFIG_SHELL := sh

HOST_LFS_CFLAGS := $(shell getconf LFS_CFLAGS 2>/dev/null)
HOST_LFS_LDFLAGS := $(shell getconf LFS_LDFLAGS 2>/dev/null)
HOST_LFS_LIBS := $(shell getconf LFS_LIBS 2>/dev/null)

ifneq ($(LLVM),)
ifneq ($(filter %/,$(LLVM)),)
LLVM_PREFIX := $(LLVM)
else ifneq ($(filter -%,$(LLVM)),)
LLVM_SUFFIX := $(LLVM)
endif

HOSTCC	= $(LLVM_PREFIX)clang$(LLVM_SUFFIX)
HOSTCXX	= $(LLVM_PREFIX)clang++$(LLVM_SUFFIX)
else
HOSTCC	= gcc
HOSTCXX	= g++
endif
HOSTRUSTC = rustc
HOSTPKG_CONFIG	= pkg-config

KBUILD_USERHOSTCFLAGS := -Wall -Wmissing-prototypes -Wstrict-prototypes \
			 -O2 -fomit-frame-pointer -std=gnu11
KBUILD_USERCFLAGS  := $(KBUILD_USERHOSTCFLAGS) $(USERCFLAGS)
KBUILD_USERLDFLAGS := $(USERLDFLAGS)

# These flags apply to all Rust code in the tree, including the kernel and
# host programs.
export rust_common_flags := --edition=2021 \
			    -Zbinary_dep_depinfo=y \
			    -Dunsafe_op_in_unsafe_fn -Drust_2018_idioms \
			    -Dunreachable_pub -Dnon_ascii_idents \
			    -Wmissing_docs \
			    -Drustdoc::missing_crate_level_docs \
			    -Dclippy::correctness -Dclippy::style \
			    -Dclippy::suspicious -Dclippy::complexity \
			    -Dclippy::perf \
			    -Dclippy::let_unit_value -Dclippy::mut_mut \
			    -Dclippy::needless_bitwise_bool \
			    -Dclippy::needless_continue \
			    -Dclippy::no_mangle_with_rust_abi \
			    -Wclippy::dbg_macro

KBUILD_HOSTCFLAGS   := $(KBUILD_USERHOSTCFLAGS) $(HOST_LFS_CFLAGS) $(HOSTCFLAGS)
KBUILD_HOSTCXXFLAGS := -Wall -O2 $(HOST_LFS_CFLAGS) $(HOSTCXXFLAGS)
KBUILD_HOSTRUSTFLAGS := $(rust_common_flags) -O -Cstrip=debuginfo \
			-Zallow-features= $(HOSTRUSTFLAGS)
KBUILD_HOSTLDFLAGS  := $(HOST_LFS_LDFLAGS) $(HOSTLDFLAGS)
KBUILD_HOSTLDLIBS   := $(HOST_LFS_LIBS) $(HOSTLDLIBS)

# Make variables (CC, etc...)
CPP		= $(CC) -E
ifneq ($(LLVM),)
CC		= $(LLVM_PREFIX)clang$(LLVM_SUFFIX)
LD		= $(LLVM_PREFIX)ld.lld$(LLVM_SUFFIX)
AR		= $(LLVM_PREFIX)llvm-ar$(LLVM_SUFFIX)
NM		= $(LLVM_PREFIX)llvm-nm$(LLVM_SUFFIX)
OBJCOPY		= $(LLVM_PREFIX)llvm-objcopy$(LLVM_SUFFIX)
OBJDUMP		= $(LLVM_PREFIX)llvm-objdump$(LLVM_SUFFIX)
READELF		= $(LLVM_PREFIX)llvm-readelf$(LLVM_SUFFIX)
STRIP		= $(LLVM_PREFIX)llvm-strip$(LLVM_SUFFIX)
else
CC		= $(CROSS_COMPILE)gcc
LD		= $(CROSS_COMPILE)ld
AR		= $(CROSS_COMPILE)ar
NM		= $(CROSS_COMPILE)nm
OBJCOPY		= $(CROSS_COMPILE)objcopy
OBJDUMP		= $(CROSS_COMPILE)objdump
READELF		= $(CROSS_COMPILE)readelf
STRIP		= $(CROSS_COMPILE)strip
endif
RUSTC		= rustc
RUSTDOC		= rustdoc
RUSTFMT		= rustfmt
CLIPPY_DRIVER	= clippy-driver
BINDGEN		= bindgen
CARGO		= cargo
PAHOLE		= pahole
RESOLVE_BTFIDS	= $(objtree)/tools/bpf/resolve_btfids/resolve_btfids
LEX		= flex
YACC		= bison
AWK		= awk
INSTALLKERNEL  := installkernel
PERL		= perl
PYTHON3		= python3
CHECK		= sparse
BASH		= bash
KGZIP		= gzip
KBZIP2		= bzip2
KLZOP		= lzop
LZMA		= lzma
LZ4		= lz4c
XZ		= xz
ZSTD		= zstd

PAHOLE_FLAGS	= $(shell PAHOLE=$(PAHOLE) $(srctree)/scripts/pahole-flags.sh)

CHECKFLAGS     := -D__linux__ -Dlinux -D__STDC__ -Dunix -D__unix__ \
		  -Wbitwise -Wno-return-void -Wno-unknown-attribute $(CF)
NOSTDINC_FLAGS :=
CFLAGS_MODULE   =
RUSTFLAGS_MODULE =
AFLAGS_MODULE   =
LDFLAGS_MODULE  =
CFLAGS_KERNEL	=
RUSTFLAGS_KERNEL =
AFLAGS_KERNEL	=
LDFLAGS_vmlinux =

# Use USERINCLUDE when you must reference the UAPI directories only.
USERINCLUDE    := \
		-I$(srctree)/arch/$(SRCARCH)/include/uapi \
		-I$(objtree)/arch/$(SRCARCH)/include/generated/uapi \
		-I$(srctree)/include/uapi \
		-I$(objtree)/include/generated/uapi \
                -include $(srctree)/include/linux/compiler-version.h \
                -include $(srctree)/include/linux/kconfig.h

# Use LINUXINCLUDE when you must reference the include/ directory.
# Needed to be compatible with the O= option
LINUXINCLUDE    := \
		-I$(srctree)/arch/$(SRCARCH)/include \
		-I$(objtree)/arch/$(SRCARCH)/include/generated \
		$(if $(building_out_of_srctree),-I$(srctree)/include) \
		-I$(objtree)/include \
		$(USERINCLUDE)

KBUILD_AFLAGS   := -D__ASSEMBLY__ -fno-PIE

KBUILD_CFLAGS :=
KBUILD_CFLAGS += -std=gnu11
KBUILD_CFLAGS += -fshort-wchar
KBUILD_CFLAGS += -funsigned-char
KBUILD_CFLAGS += -fno-common
KBUILD_CFLAGS += -fno-PIE
KBUILD_CFLAGS += -fno-strict-aliasing

KBUILD_CPPFLAGS := -D__KERNEL__
KBUILD_RUSTFLAGS := $(rust_common_flags) \
		    --target=$(objtree)/scripts/target.json \
		    -Cpanic=abort -Cembed-bitcode=n -Clto=n \
		    -Cforce-unwind-tables=n -Ccodegen-units=1 \
		    -Csymbol-mangling-version=v0 \
		    -Crelocation-model=static \
		    -Zfunction-sections=n \
		    -Dclippy::float_arithmetic

KBUILD_AFLAGS_KERNEL :=
KBUILD_CFLAGS_KERNEL :=
KBUILD_RUSTFLAGS_KERNEL :=
KBUILD_AFLAGS_MODULE  := -DMODULE
KBUILD_CFLAGS_MODULE  := -DMODULE
KBUILD_RUSTFLAGS_MODULE := --cfg MODULE
KBUILD_LDFLAGS_MODULE :=
KBUILD_LDFLAGS :=
CLANG_FLAGS :=

ifeq ($(KBUILD_CLIPPY),1)
	RUSTC_OR_CLIPPY_QUIET := CLIPPY
	RUSTC_OR_CLIPPY = $(CLIPPY_DRIVER)
else
	RUSTC_OR_CLIPPY_QUIET := RUSTC
	RUSTC_OR_CLIPPY = $(RUSTC)
endif

ifdef RUST_LIB_SRC
	export RUST_LIB_SRC
endif

# Allows the usage of unstable features in stable compilers.
export RUSTC_BOOTSTRAP := 1

export ARCH SRCARCH CONFIG_SHELL BASH HOSTCC KBUILD_HOSTCFLAGS CROSS_COMPILE LD CC HOSTPKG_CONFIG
export RUSTC RUSTDOC RUSTFMT RUSTC_OR_CLIPPY_QUIET RUSTC_OR_CLIPPY BINDGEN CARGO
export HOSTRUSTC KBUILD_HOSTRUSTFLAGS
export CPP AR NM STRIP OBJCOPY OBJDUMP READELF PAHOLE RESOLVE_BTFIDS LEX YACC AWK INSTALLKERNEL
export PERL PYTHON3 CHECK CHECKFLAGS MAKE UTS_MACHINE HOSTCXX
export KGZIP KBZIP2 KLZOP LZMA LZ4 XZ ZSTD
export KBUILD_HOSTCXXFLAGS KBUILD_HOSTLDFLAGS KBUILD_HOSTLDLIBS LDFLAGS_MODULE
export KBUILD_USERCFLAGS KBUILD_USERLDFLAGS

export KBUILD_CPPFLAGS NOSTDINC_FLAGS LINUXINCLUDE OBJCOPYFLAGS KBUILD_LDFLAGS
export KBUILD_CFLAGS CFLAGS_KERNEL CFLAGS_MODULE
export KBUILD_RUSTFLAGS RUSTFLAGS_KERNEL RUSTFLAGS_MODULE
export KBUILD_AFLAGS AFLAGS_KERNEL AFLAGS_MODULE
export KBUILD_AFLAGS_MODULE KBUILD_CFLAGS_MODULE KBUILD_RUSTFLAGS_MODULE KBUILD_LDFLAGS_MODULE
export KBUILD_AFLAGS_KERNEL KBUILD_CFLAGS_KERNEL KBUILD_RUSTFLAGS_KERNEL
export PAHOLE_FLAGS

# Files to ignore in find ... statements

export RCS_FIND_IGNORE := \( -name SCCS -o -name BitKeeper -o -name .svn -o    \
			  -name CVS -o -name .pc -o -name .hg -o -name .git \) \
			  -prune -o
export RCS_TAR_IGNORE := --exclude SCCS --exclude BitKeeper --exclude .svn \
			 --exclude CVS --exclude .pc --exclude .hg --exclude .git

# ===========================================================================
# Rules shared between *config targets and build targets

# Basic helpers built in scripts/basic/
PHONY += scripts_basic
scripts_basic:
	$(Q)$(MAKE) $(build)=scripts/basic

PHONY += outputmakefile
ifdef building_out_of_srctree
# Before starting out-of-tree build, make sure the source tree is clean.
# outputmakefile generates a Makefile in the output directory, if using a
# separate output directory. This allows convenient use of make in the
# output directory.
# At the same time when output Makefile generated, generate .gitignore to
# ignore whole output directory

quiet_cmd_makefile = GEN     Makefile
      cmd_makefile = { \
	echo "\# Automatically generated by $(srctree)/Makefile: don't edit"; \
	echo "include $(srctree)/Makefile"; \
	} > Makefile

outputmakefile:
	@if [ -f $(srctree)/.config -o \
		 -d $(srctree)/include/config -o \
		 -d $(srctree)/arch/$(SRCARCH)/include/generated ]; then \
		echo >&2 "***"; \
		echo >&2 "*** The source tree is not clean, please run 'make$(if $(findstring command line, $(origin ARCH)), ARCH=$(ARCH)) mrproper'"; \
		echo >&2 "*** in $(abs_srctree)";\
		echo >&2 "***"; \
		false; \
	fi
	$(Q)ln -fsn $(srctree) source
	$(call cmd,makefile)
	$(Q)test -e .gitignore || \
	{ echo "# this is build directory, ignore it"; echo "*"; } > .gitignore
endif

# The expansion should be delayed until arch/$(SRCARCH)/Makefile is included.
# Some architectures define CROSS_COMPILE in arch/$(SRCARCH)/Makefile.
# CC_VERSION_TEXT is referenced from Kconfig (so it needs export),
# and from include/config/auto.conf.cmd to detect the compiler upgrade.
CC_VERSION_TEXT = $(subst $(pound),,$(shell LC_ALL=C $(CC) --version 2>/dev/null | head -n 1))

ifneq ($(findstring clang,$(CC_VERSION_TEXT)),)
include $(srctree)/scripts/Makefile.clang
endif

# Include this also for config targets because some architectures need
# cc-cross-prefix to determine CROSS_COMPILE.
ifdef need-compiler
include $(srctree)/scripts/Makefile.compiler
endif

ifdef config-build
# ===========================================================================
# *config targets only - make sure prerequisites are updated, and descend
# in scripts/kconfig to make the *config target

# Read arch specific Makefile to set KBUILD_DEFCONFIG as needed.
# KBUILD_DEFCONFIG may point out an alternative default configuration
# used for 'make defconfig'
include $(srctree)/arch/$(SRCARCH)/Makefile
export KBUILD_DEFCONFIG KBUILD_KCONFIG CC_VERSION_TEXT

config: outputmakefile scripts_basic FORCE
	$(Q)$(MAKE) $(build)=scripts/kconfig $@

%config: outputmakefile scripts_basic FORCE
	$(Q)$(MAKE) $(build)=scripts/kconfig $@

else #!config-build
# ===========================================================================
# Build targets only - this includes vmlinux, arch specific targets, clean
# targets and others. In general all targets except *config targets.

# If building an external module we do not care about the all: rule
# but instead __all depend on modules
PHONY += all
ifeq ($(KBUILD_EXTMOD),)
__all: all
else
__all: modules
endif

targets :=

# Decide whether to build built-in, modular, or both.
# Normally, just do built-in.

KBUILD_MODULES :=
KBUILD_BUILTIN := 1

# If we have only "make modules", don't compile built-in objects.
ifeq ($(MAKECMDGOALS),modules)
  KBUILD_BUILTIN :=
endif

# If we have "make <whatever> modules", compile modules
# in addition to whatever we do anyway.
# Just "make" or "make all" shall build modules as well

ifneq ($(filter all modules nsdeps %compile_commands.json clang-%,$(MAKECMDGOALS)),)
  KBUILD_MODULES := 1
endif

ifeq ($(MAKECMDGOALS),)
  KBUILD_MODULES := 1
endif

export KBUILD_MODULES KBUILD_BUILTIN

ifdef need-config
include include/config/auto.conf
endif

ifeq ($(KBUILD_EXTMOD),)
# Objects we will link into vmlinux / subdirs we need to visit
core-y		:=
drivers-y	:=
libs-y		:= lib/
endif # KBUILD_EXTMOD

# The all: target is the default when no target is given on the
# command line.
# This allow a user to issue only 'make' to build a kernel including modules
# Defaults to vmlinux, but the arch makefile usually adds further targets
all: vmlinux

CFLAGS_GCOV	:= -fprofile-arcs -ftest-coverage
ifdef CONFIG_CC_IS_GCC
CFLAGS_GCOV	+= -fno-tree-loop-im
endif
export CFLAGS_GCOV

# The arch Makefiles can override CC_FLAGS_FTRACE. We may also append it later.
ifdef CONFIG_FUNCTION_TRACER
  CC_FLAGS_FTRACE := -pg
endif

include $(srctree)/arch/$(SRCARCH)/Makefile

ifdef need-config
ifdef may-sync-config
# Read in dependencies to all Kconfig* files, make sure to run syncconfig if
# changes are detected. This should be included after arch/$(SRCARCH)/Makefile
# because some architectures define CROSS_COMPILE there.
include include/config/auto.conf.cmd

$(KCONFIG_CONFIG):
	@echo >&2 '***'
	@echo >&2 '*** Configuration file "$@" not found!'
	@echo >&2 '***'
	@echo >&2 '*** Please run some configurator (e.g. "make oldconfig" or'
	@echo >&2 '*** "make menuconfig" or "make xconfig").'
	@echo >&2 '***'
	@/bin/false

# The actual configuration files used during the build are stored in
# include/generated/ and include/config/. Update them if .config is newer than
# include/config/auto.conf (which mirrors .config).
#
# This exploits the 'multi-target pattern rule' trick.
# The syncconfig should be executed only once to make all the targets.
# (Note: use the grouped target '&:' when we bump to GNU Make 4.3)
#
# Do not use $(call cmd,...) here. That would suppress prompts from syncconfig,
# so you cannot notice that Kconfig is waiting for the user input.
%/config/auto.conf %/config/auto.conf.cmd %/generated/autoconf.h %/generated/rustc_cfg: $(KCONFIG_CONFIG)
	$(Q)$(kecho) "  SYNC    $@"
	$(Q)$(MAKE) -f $(srctree)/Makefile syncconfig
else # !may-sync-config
# External modules and some install targets need include/generated/autoconf.h
# and include/config/auto.conf but do not care if they are up-to-date.
# Use auto.conf to trigger the test
PHONY += include/config/auto.conf

include/config/auto.conf:
	@test -e include/generated/autoconf.h -a -e $@ || (		\
	echo >&2;							\
	echo >&2 "  ERROR: Kernel configuration is invalid.";		\
	echo >&2 "         include/generated/autoconf.h or $@ are missing.";\
	echo >&2 "         Run 'make oldconfig && make prepare' on kernel src to fix it.";	\
	echo >&2 ;							\
	/bin/false)

endif # may-sync-config
endif # need-config

KBUILD_CFLAGS	+= -fno-delete-null-pointer-checks

ifdef CONFIG_CC_OPTIMIZE_FOR_PERFORMANCE
KBUILD_CFLAGS += -O2
KBUILD_RUSTFLAGS += -Copt-level=2
else ifdef CONFIG_CC_OPTIMIZE_FOR_SIZE
KBUILD_CFLAGS += -Os
KBUILD_RUSTFLAGS += -Copt-level=s
endif

# Always set `debug-assertions` and `overflow-checks` because their default
# depends on `opt-level` and `debug-assertions`, respectively.
KBUILD_RUSTFLAGS += -Cdebug-assertions=$(if $(CONFIG_RUST_DEBUG_ASSERTIONS),y,n)
KBUILD_RUSTFLAGS += -Coverflow-checks=$(if $(CONFIG_RUST_OVERFLOW_CHECKS),y,n)

# Tell gcc to never replace conditional load with a non-conditional one
ifdef CONFIG_CC_IS_GCC
# gcc-10 renamed --param=allow-store-data-races=0 to
# -fno-allow-store-data-races.
KBUILD_CFLAGS	+= $(call cc-option,--param=allow-store-data-races=0)
KBUILD_CFLAGS	+= $(call cc-option,-fno-allow-store-data-races)
endif

ifdef CONFIG_READABLE_ASM
# Disable optimizations that make assembler listings hard to read.
# reorder blocks reorders the control in the function
# ipa clone creates specialized cloned functions
# partial inlining inlines only parts of functions
KBUILD_CFLAGS += -fno-reorder-blocks -fno-ipa-cp-clone -fno-partial-inlining
endif

stackp-flags-y                                    := -fno-stack-protector
stackp-flags-$(CONFIG_STACKPROTECTOR)             := -fstack-protector
stackp-flags-$(CONFIG_STACKPROTECTOR_STRONG)      := -fstack-protector-strong

KBUILD_CFLAGS += $(stackp-flags-y)

KBUILD_RUSTFLAGS-$(CONFIG_WERROR) += -Dwarnings
KBUILD_RUSTFLAGS += $(KBUILD_RUSTFLAGS-y)

ifdef CONFIG_FRAME_POINTER
KBUILD_CFLAGS	+= -fno-omit-frame-pointer -fno-optimize-sibling-calls
KBUILD_RUSTFLAGS += -Cforce-frame-pointers=y
else
# Some targets (ARM with Thumb2, for example), can't be built with frame
# pointers.  For those, we don't have FUNCTION_TRACER automatically
# select FRAME_POINTER.  However, FUNCTION_TRACER adds -pg, and this is
# incompatible with -fomit-frame-pointer with current GCC, so we don't use
# -fomit-frame-pointer with FUNCTION_TRACER.
# In the Rust target specification, "frame-pointer" is set explicitly
# to "may-omit".
ifndef CONFIG_FUNCTION_TRACER
KBUILD_CFLAGS	+= -fomit-frame-pointer
endif
endif

# Initialize all stack variables with a 0xAA pattern.
ifdef CONFIG_INIT_STACK_ALL_PATTERN
KBUILD_CFLAGS	+= -ftrivial-auto-var-init=pattern
endif

# Initialize all stack variables with a zero value.
ifdef CONFIG_INIT_STACK_ALL_ZERO
KBUILD_CFLAGS	+= -ftrivial-auto-var-init=zero
ifdef CONFIG_CC_HAS_AUTO_VAR_INIT_ZERO_ENABLER
# https://github.com/llvm/llvm-project/issues/44842
CC_AUTO_VAR_INIT_ZERO_ENABLER := -enable-trivial-auto-var-init-zero-knowing-it-will-be-removed-from-clang
export CC_AUTO_VAR_INIT_ZERO_ENABLER
KBUILD_CFLAGS	+= $(CC_AUTO_VAR_INIT_ZERO_ENABLER)
endif
endif

# While VLAs have been removed, GCC produces unreachable stack probes
# for the randomize_kstack_offset feature. Disable it for all compilers.
KBUILD_CFLAGS	+= $(call cc-option, -fno-stack-clash-protection)

# Clear used registers at func exit (to reduce data lifetime and ROP gadgets).
ifdef CONFIG_ZERO_CALL_USED_REGS
KBUILD_CFLAGS	+= -fzero-call-used-regs=used-gpr
endif

ifdef CONFIG_FUNCTION_TRACER
ifdef CONFIG_FTRACE_MCOUNT_USE_CC
  CC_FLAGS_FTRACE	+= -mrecord-mcount
  ifdef CONFIG_HAVE_NOP_MCOUNT
    ifeq ($(call cc-option-yn, -mnop-mcount),y)
      CC_FLAGS_FTRACE	+= -mnop-mcount
      CC_FLAGS_USING	+= -DCC_USING_NOP_MCOUNT
    endif
  endif
endif
ifdef CONFIG_FTRACE_MCOUNT_USE_OBJTOOL
  ifdef CONFIG_HAVE_OBJTOOL_NOP_MCOUNT
    CC_FLAGS_USING	+= -DCC_USING_NOP_MCOUNT
  endif
endif
ifdef CONFIG_FTRACE_MCOUNT_USE_RECORDMCOUNT
  ifdef CONFIG_HAVE_C_RECORDMCOUNT
    BUILD_C_RECORDMCOUNT := y
    export BUILD_C_RECORDMCOUNT
  endif
endif
ifdef CONFIG_HAVE_FENTRY
  # s390-linux-gnu-gcc did not support -mfentry until gcc-9.
  ifeq ($(call cc-option-yn, -mfentry),y)
    CC_FLAGS_FTRACE	+= -mfentry
    CC_FLAGS_USING	+= -DCC_USING_FENTRY
  endif
endif
export CC_FLAGS_FTRACE
KBUILD_CFLAGS	+= $(CC_FLAGS_FTRACE) $(CC_FLAGS_USING)
KBUILD_AFLAGS	+= $(CC_FLAGS_USING)
endif

# We trigger additional mismatches with less inlining
ifdef CONFIG_DEBUG_SECTION_MISMATCH
KBUILD_CFLAGS += -fno-inline-functions-called-once
endif

# `rustc`'s `-Zfunction-sections` applies to data too (as of 1.59.0).
ifdef CONFIG_LD_DEAD_CODE_DATA_ELIMINATION
KBUILD_CFLAGS_KERNEL += -ffunction-sections -fdata-sections
KBUILD_RUSTFLAGS_KERNEL += -Zfunction-sections=y
LDFLAGS_vmlinux += --gc-sections
endif

ifdef CONFIG_SHADOW_CALL_STACK
ifndef CONFIG_DYNAMIC_SCS
CC_FLAGS_SCS	:= -fsanitize=shadow-call-stack
KBUILD_CFLAGS	+= $(CC_FLAGS_SCS)
endif
export CC_FLAGS_SCS
endif

ifdef CONFIG_LTO_CLANG
ifdef CONFIG_LTO_CLANG_THIN
CC_FLAGS_LTO	:= -flto=thin -fsplit-lto-unit
KBUILD_LDFLAGS	+= --thinlto-cache-dir=$(extmod_prefix).thinlto-cache
else
CC_FLAGS_LTO	:= -flto
endif
CC_FLAGS_LTO	+= -fvisibility=hidden

# Limit inlining across translation units to reduce binary size
KBUILD_LDFLAGS += -mllvm -import-instr-limit=5

# Check for frame size exceeding threshold during prolog/epilog insertion
# when using lld < 13.0.0.
ifneq ($(CONFIG_FRAME_WARN),0)
ifeq ($(call test-lt, $(CONFIG_LLD_VERSION), 130000),y)
KBUILD_LDFLAGS	+= -plugin-opt=-warn-stack-size=$(CONFIG_FRAME_WARN)
endif
endif
endif

ifdef CONFIG_LTO
KBUILD_CFLAGS	+= -fno-lto $(CC_FLAGS_LTO)
KBUILD_AFLAGS	+= -fno-lto
export CC_FLAGS_LTO
endif

ifdef CONFIG_CFI_CLANG
CC_FLAGS_CFI	:= -fsanitize=kcfi
KBUILD_CFLAGS	+= $(CC_FLAGS_CFI)
export CC_FLAGS_CFI
endif

ifneq ($(CONFIG_FUNCTION_ALIGNMENT),0)
KBUILD_CFLAGS += -falign-functions=$(CONFIG_FUNCTION_ALIGNMENT)
endif

# arch Makefile may override CC so keep this after arch Makefile is included
NOSTDINC_FLAGS += -nostdinc

# To gain proper coverage for CONFIG_UBSAN_BOUNDS and CONFIG_FORTIFY_SOURCE,
# the kernel uses only C99 flexible arrays for dynamically sized trailing
# arrays. Enforce this for everything that may examine structure sizes and
# perform bounds checking.
KBUILD_CFLAGS += $(call cc-option, -fstrict-flex-arrays=3)

# disable invalid "can't wrap" optimizations for signed / pointers
KBUILD_CFLAGS	+= -fno-strict-overflow

# Make sure -fstack-check isn't enabled (like gentoo apparently did)
KBUILD_CFLAGS  += -fno-stack-check

# conserve stack if available
ifdef CONFIG_CC_IS_GCC
KBUILD_CFLAGS   += -fconserve-stack
endif

# change __FILE__ to the relative path from the srctree
KBUILD_CPPFLAGS += $(call cc-option,-fmacro-prefix-map=$(srctree)/=)

# include additional Makefiles when needed
include-y			:= scripts/Makefile.extrawarn
include-$(CONFIG_DEBUG_INFO)	+= scripts/Makefile.debug
include-$(CONFIG_KASAN)		+= scripts/Makefile.kasan
include-$(CONFIG_KCSAN)		+= scripts/Makefile.kcsan
include-$(CONFIG_KMSAN)		+= scripts/Makefile.kmsan
include-$(CONFIG_UBSAN)		+= scripts/Makefile.ubsan
include-$(CONFIG_KCOV)		+= scripts/Makefile.kcov
include-$(CONFIG_RANDSTRUCT)	+= scripts/Makefile.randstruct
include-$(CONFIG_GCC_PLUGINS)	+= scripts/Makefile.gcc-plugins

include $(addprefix $(srctree)/, $(include-y))

# scripts/Makefile.gcc-plugins is intentionally included last.
# Do not add $(call cc-option,...) below this line. When you build the kernel
# from the clean source tree, the GCC plugins do not exist at this point.

# Add user supplied CPPFLAGS, AFLAGS, CFLAGS and RUSTFLAGS as the last assignments
KBUILD_CPPFLAGS += $(KCPPFLAGS)
KBUILD_AFLAGS   += $(KAFLAGS)
KBUILD_CFLAGS   += $(KCFLAGS)
KBUILD_RUSTFLAGS += $(KRUSTFLAGS)

KBUILD_LDFLAGS_MODULE += --build-id=sha1
LDFLAGS_vmlinux += --build-id=sha1

KBUILD_LDFLAGS	+= -z noexecstack
ifeq ($(CONFIG_LD_IS_BFD),y)
KBUILD_LDFLAGS	+= $(call ld-option,--no-warn-rwx-segments)
endif

ifeq ($(CONFIG_STRIP_ASM_SYMS),y)
LDFLAGS_vmlinux	+= -X
endif

ifeq ($(CONFIG_RELR),y)
# ld.lld before 15 did not support -z pack-relative-relocs.
LDFLAGS_vmlinux	+= $(call ld-option,--pack-dyn-relocs=relr,-z pack-relative-relocs)
endif

# We never want expected sections to be placed heuristically by the
# linker. All sections should be explicitly named in the linker script.
ifdef CONFIG_LD_ORPHAN_WARN
LDFLAGS_vmlinux += --orphan-handling=$(CONFIG_LD_ORPHAN_WARN_LEVEL)
endif

# Align the bit size of userspace programs with the kernel
KBUILD_USERCFLAGS  += $(filter -m32 -m64 --target=%, $(KBUILD_CFLAGS))
KBUILD_USERLDFLAGS += $(filter -m32 -m64 --target=%, $(KBUILD_CFLAGS))

# make the checker run with the right architecture
CHECKFLAGS += --arch=$(ARCH)

# insure the checker run with the right endianness
CHECKFLAGS += $(if $(CONFIG_CPU_BIG_ENDIAN),-mbig-endian,-mlittle-endian)

# the checker needs the correct machine size
CHECKFLAGS += $(if $(CONFIG_64BIT),-m64,-m32)

# Default kernel image to build when no specific target is given.
# KBUILD_IMAGE may be overruled on the command line or
# set in the environment
# Also any assignments in arch/$(ARCH)/Makefile take precedence over
# this default value
export KBUILD_IMAGE ?= vmlinux

#
# INSTALL_PATH specifies where to place the updated kernel and system map
# images. Default is /boot, but you can set it to other values
export	INSTALL_PATH ?= /boot

#
# INSTALL_DTBS_PATH specifies a prefix for relocations required by build roots.
# Like INSTALL_MOD_PATH, it isn't defined in the Makefile, but can be passed as
# an argument if needed. Otherwise it defaults to the kernel install path
#
export INSTALL_DTBS_PATH ?= $(INSTALL_PATH)/dtbs/$(KERNELRELEASE)

#
# INSTALL_MOD_PATH specifies a prefix to MODLIB for module directory
# relocations required by build roots.  This is not defined in the
# makefile but the argument can be passed to make if needed.
#

MODLIB	= $(INSTALL_MOD_PATH)/lib/modules/$(KERNELRELEASE)
export MODLIB

PHONY += prepare0

export extmod_prefix = $(if $(KBUILD_EXTMOD),$(KBUILD_EXTMOD)/)
export MODORDER := $(extmod_prefix)modules.order
export MODULES_NSDEPS := $(extmod_prefix)modules.nsdeps

ifeq ($(KBUILD_EXTMOD),)

build-dir	:= .
clean-dirs	:= $(sort . Documentation \
		     $(patsubst %/,%,$(filter %/, $(core-) \
			$(drivers-) $(libs-))))

export ARCH_CORE	:= $(core-y)
export ARCH_LIB		:= $(filter %/, $(libs-y))
export ARCH_DRIVERS	:= $(drivers-y) $(drivers-m)
# Externally visible symbols (used by link-vmlinux.sh)

KBUILD_VMLINUX_OBJS := ./built-in.a
ifdef CONFIG_MODULES
KBUILD_VMLINUX_OBJS += $(patsubst %/, %/lib.a, $(filter %/, $(libs-y)))
KBUILD_VMLINUX_LIBS := $(filter-out %/, $(libs-y))
else
KBUILD_VMLINUX_LIBS := $(patsubst %/,%/lib.a, $(libs-y))
endif

export KBUILD_VMLINUX_LIBS
export KBUILD_LDS          := arch/$(SRCARCH)/kernel/vmlinux.lds

ifdef CONFIG_TRIM_UNUSED_KSYMS
# For the kernel to actually contain only the needed exported symbols,
# we have to build modules as well to determine what those symbols are.
KBUILD_MODULES := 1
endif

# '$(AR) mPi' needs 'T' to workaround the bug of llvm-ar <= 14
quiet_cmd_ar_vmlinux.a = AR      $@
      cmd_ar_vmlinux.a = \
	rm -f $@; \
	$(AR) cDPrST $@ $(KBUILD_VMLINUX_OBJS); \
	$(AR) mPiT $$($(AR) t $@ | sed -n 1p) $@ $$($(AR) t $@ | grep -F -f $(srctree)/scripts/head-object-list.txt)

targets += vmlinux.a
vmlinux.a: $(KBUILD_VMLINUX_OBJS) scripts/head-object-list.txt FORCE
	$(call if_changed,ar_vmlinux.a)

PHONY += vmlinux_o
vmlinux_o: vmlinux.a $(KBUILD_VMLINUX_LIBS)
	$(Q)$(MAKE) -f $(srctree)/scripts/Makefile.vmlinux_o

vmlinux.o modules.builtin.modinfo modules.builtin: vmlinux_o
	@:

PHONY += vmlinux
# LDFLAGS_vmlinux in the top Makefile defines linker flags for the top vmlinux,
# not for decompressors. LDFLAGS_vmlinux in arch/*/boot/compressed/Makefile is
# unrelated; the decompressors just happen to have the same base name,
# arch/*/boot/compressed/vmlinux.
# Export LDFLAGS_vmlinux only to scripts/Makefile.vmlinux.
#
# _LDFLAGS_vmlinux is a workaround for the 'private export' bug:
#   https://savannah.gnu.org/bugs/?61463
# For Make > 4.4, the following simple code will work:
#  vmlinux: private export LDFLAGS_vmlinux := $(LDFLAGS_vmlinux)
vmlinux: private _LDFLAGS_vmlinux := $(LDFLAGS_vmlinux)
vmlinux: export LDFLAGS_vmlinux = $(_LDFLAGS_vmlinux)
vmlinux: vmlinux.o $(KBUILD_LDS) modpost
	$(Q)$(MAKE) -f $(srctree)/scripts/Makefile.vmlinux

# The actual objects are generated when descending,
# make sure no implicit rule kicks in
$(sort $(KBUILD_LDS) $(KBUILD_VMLINUX_OBJS) $(KBUILD_VMLINUX_LIBS)): . ;

ifeq ($(origin KERNELRELEASE),file)
filechk_kernel.release = $(srctree)/scripts/setlocalversion $(srctree)
else
filechk_kernel.release = echo $(KERNELRELEASE)
endif

# Store (new) KERNELRELEASE string in include/config/kernel.release
include/config/kernel.release: FORCE
	$(call filechk,kernel.release)

# Additional helpers built in scripts/
# Carefully list dependencies so we do not try to build scripts twice
# in parallel
PHONY += scripts
scripts: scripts_basic scripts_dtc
	$(Q)$(MAKE) $(build)=$(@)

# Things we need to do before we recursively start building the kernel
# or the modules are listed in "prepare".
# A multi level approach is used. prepareN is processed before prepareN-1.
# archprepare is used in arch Makefiles and when processed asm symlink,
# version.h and scripts_basic is processed / created.

PHONY += prepare archprepare

archprepare: outputmakefile archheaders archscripts scripts include/config/kernel.release \
	asm-generic $(version_h) include/generated/utsrelease.h \
	include/generated/compile.h include/generated/autoconf.h remove-stale-files

prepare0: archprepare
	$(Q)$(MAKE) $(build)=scripts/mod
	$(Q)$(MAKE) $(build)=. prepare

# All the preparing..
prepare: prepare0
ifdef CONFIG_RUST
	$(Q)$(CONFIG_SHELL) $(srctree)/scripts/rust_is_available.sh
	$(Q)$(MAKE) $(build)=rust
endif

PHONY += remove-stale-files
remove-stale-files:
	$(Q)$(srctree)/scripts/remove-stale-files

# Support for using generic headers in asm-generic
asm-generic := -f $(srctree)/scripts/Makefile.asm-generic obj

PHONY += asm-generic uapi-asm-generic
asm-generic: uapi-asm-generic
	$(Q)$(MAKE) $(asm-generic)=arch/$(SRCARCH)/include/generated/asm \
	generic=include/asm-generic
uapi-asm-generic:
	$(Q)$(MAKE) $(asm-generic)=arch/$(SRCARCH)/include/generated/uapi/asm \
	generic=include/uapi/asm-generic

# Generate some files
# ---------------------------------------------------------------------------

# KERNELRELEASE can change from a few different places, meaning version.h
# needs to be updated, so this check is forced on all builds

uts_len := 64
define filechk_utsrelease.h
	if [ `echo -n "$(KERNELRELEASE)" | wc -c ` -gt $(uts_len) ]; then \
	  echo '"$(KERNELRELEASE)" exceeds $(uts_len) characters' >&2;    \
	  exit 1;                                                         \
	fi;                                                               \
	echo \#define UTS_RELEASE \"$(KERNELRELEASE)\"
endef

define filechk_version.h
	if [ $(SUBLEVEL) -gt 255 ]; then                                 \
		echo \#define LINUX_VERSION_CODE $(shell                 \
		expr $(VERSION) \* 65536 + $(PATCHLEVEL) \* 256 + 255); \
	else                                                             \
		echo \#define LINUX_VERSION_CODE $(shell                 \
		expr $(VERSION) \* 65536 + $(PATCHLEVEL) \* 256 + $(SUBLEVEL)); \
	fi;                                                              \
	echo '#define KERNEL_VERSION(a,b,c) (((a) << 16) + ((b) << 8) +  \
	((c) > 255 ? 255 : (c)))';                                       \
	echo \#define LINUX_VERSION_MAJOR $(VERSION);                    \
	echo \#define LINUX_VERSION_PATCHLEVEL $(PATCHLEVEL);            \
	echo \#define LINUX_VERSION_SUBLEVEL $(SUBLEVEL)
endef

$(version_h): PATCHLEVEL := $(or $(PATCHLEVEL), 0)
$(version_h): SUBLEVEL := $(or $(SUBLEVEL), 0)
$(version_h): FORCE
	$(call filechk,version.h)

include/generated/utsrelease.h: include/config/kernel.release FORCE
	$(call filechk,utsrelease.h)

filechk_compile.h = $(srctree)/scripts/mkcompile_h \
	"$(UTS_MACHINE)" "$(CONFIG_CC_VERSION_TEXT)" "$(LD)"

include/generated/compile.h: FORCE
	$(call filechk,compile.h)

PHONY += headerdep
headerdep:
	$(Q)find $(srctree)/include/ -name '*.h' | xargs --max-args 1 \
	$(srctree)/scripts/headerdep.pl -I$(srctree)/include

# ---------------------------------------------------------------------------
# Kernel headers

#Default location for installed headers
export INSTALL_HDR_PATH = $(objtree)/usr

quiet_cmd_headers_install = INSTALL $(INSTALL_HDR_PATH)/include
      cmd_headers_install = \
	mkdir -p $(INSTALL_HDR_PATH); \
	rsync -mrl --include='*/' --include='*\.h' --exclude='*' \
	usr/include $(INSTALL_HDR_PATH)

PHONY += headers_install
headers_install: headers
	$(call cmd,headers_install)

PHONY += archheaders archscripts

hdr-inst := -f $(srctree)/scripts/Makefile.headersinst obj

PHONY += headers
headers: $(version_h) scripts_unifdef uapi-asm-generic archheaders archscripts
	$(if $(filter um, $(SRCARCH)), $(error Headers not exportable for UML))
	$(Q)$(MAKE) $(hdr-inst)=include/uapi
	$(Q)$(MAKE) $(hdr-inst)=arch/$(SRCARCH)/include/uapi

ifdef CONFIG_HEADERS_INSTALL
prepare: headers
endif

PHONY += scripts_unifdef
scripts_unifdef: scripts_basic
	$(Q)$(MAKE) $(build)=scripts scripts/unifdef

# ---------------------------------------------------------------------------
# Install

# Many distributions have the custom install script, /sbin/installkernel.
# If DKMS is installed, 'make install' will eventually recurse back
# to this Makefile to build and install external modules.
# Cancel sub_make_done so that options such as M=, V=, etc. are parsed.

quiet_cmd_install = INSTALL $(INSTALL_PATH)
      cmd_install = unset sub_make_done; $(srctree)/scripts/install.sh

# ---------------------------------------------------------------------------
# Tools

ifdef CONFIG_OBJTOOL
prepare: tools/objtool
endif

ifdef CONFIG_BPF
ifdef CONFIG_DEBUG_INFO_BTF
prepare: tools/bpf/resolve_btfids
endif
endif

PHONY += resolve_btfids_clean

resolve_btfids_O = $(abspath $(objtree))/tools/bpf/resolve_btfids

# tools/bpf/resolve_btfids directory might not exist
# in output directory, skip its clean in that case
resolve_btfids_clean:
ifneq ($(wildcard $(resolve_btfids_O)),)
	$(Q)$(MAKE) -sC $(srctree)/tools/bpf/resolve_btfids O=$(resolve_btfids_O) clean
endif

# Clear a bunch of variables before executing the submake
ifeq ($(quiet),silent_)
tools_silent=s
endif

tools/: FORCE
	$(Q)mkdir -p $(objtree)/tools
	$(Q)$(MAKE) LDFLAGS= MAKEFLAGS="$(tools_silent) $(filter --j% -j,$(MAKEFLAGS))" O=$(abspath $(objtree)) subdir=tools -C $(srctree)/tools/

tools/%: FORCE
	$(Q)mkdir -p $(objtree)/tools
	$(Q)$(MAKE) LDFLAGS= MAKEFLAGS="$(tools_silent) $(filter --j% -j,$(MAKEFLAGS))" O=$(abspath $(objtree)) subdir=tools -C $(srctree)/tools/ $*

# ---------------------------------------------------------------------------
# Kernel selftest

PHONY += kselftest
kselftest: headers
	$(Q)$(MAKE) -C $(srctree)/tools/testing/selftests run_tests

kselftest-%: headers FORCE
	$(Q)$(MAKE) -C $(srctree)/tools/testing/selftests $*

PHONY += kselftest-merge
kselftest-merge:
	$(if $(wildcard $(objtree)/.config),, $(error No .config exists, config your kernel first!))
	$(Q)find $(srctree)/tools/testing/selftests -name config | \
		xargs $(srctree)/scripts/kconfig/merge_config.sh -m $(objtree)/.config
	$(Q)$(MAKE) -f $(srctree)/Makefile olddefconfig

# ---------------------------------------------------------------------------
# Devicetree files

ifneq ($(wildcard $(srctree)/arch/$(SRCARCH)/boot/dts/),)
dtstree := arch/$(SRCARCH)/boot/dts
endif

ifneq ($(dtstree),)

%.dtb: dtbs_prepare
	$(Q)$(MAKE) $(build)=$(dtstree) $(dtstree)/$@

%.dtbo: dtbs_prepare
	$(Q)$(MAKE) $(build)=$(dtstree) $(dtstree)/$@

PHONY += dtbs dtbs_prepare dtbs_install dtbs_check
dtbs: dtbs_prepare
	$(Q)$(MAKE) $(build)=$(dtstree)

# include/config/kernel.release is actually needed when installing DTBs because
# INSTALL_DTBS_PATH contains $(KERNELRELEASE). However, we do not want to make
# dtbs_install depend on it as dtbs_install may run as root.
dtbs_prepare: include/config/kernel.release scripts_dtc

ifneq ($(filter dtbs_check, $(MAKECMDGOALS)),)
export CHECK_DTBS=y
endif

ifneq ($(CHECK_DTBS),)
dtbs_prepare: dt_binding_check
endif

dtbs_check: dtbs

dtbs_install:
	$(Q)$(MAKE) $(dtbinst)=$(dtstree) dst=$(INSTALL_DTBS_PATH)

ifdef CONFIG_OF_EARLY_FLATTREE
all: dtbs
endif

endif

PHONY += scripts_dtc
scripts_dtc: scripts_basic
	$(Q)$(MAKE) $(build)=scripts/dtc

ifneq ($(filter dt_binding_check, $(MAKECMDGOALS)),)
export CHECK_DT_BINDING=y
endif

PHONY += dt_binding_check
dt_binding_check: scripts_dtc
	$(Q)$(MAKE) $(build)=Documentation/devicetree/bindings

PHONY += dt_compatible_check
dt_compatible_check: dt_binding_check
	$(Q)$(MAKE) $(build)=Documentation/devicetree/bindings $@

# ---------------------------------------------------------------------------
# Modules

ifdef CONFIG_MODULES

# By default, build modules as well

all: modules

# When we're building modules with modversions, we need to consider
# the built-in objects during the descend as well, in order to
# make sure the checksums are up to date before we record them.
ifdef CONFIG_MODVERSIONS
  KBUILD_BUILTIN := 1
endif

# Build modules
#

# *.ko are usually independent of vmlinux, but CONFIG_DEBUG_INFO_BTF_MODULES
# is an exception.
ifdef CONFIG_DEBUG_INFO_BTF_MODULES
KBUILD_BUILTIN := 1
modules: vmlinux
endif

modules: modules_prepare

# Target to prepare building external modules
modules_prepare: prepare
	$(Q)$(MAKE) $(build)=scripts scripts/module.lds

endif # CONFIG_MODULES

###
# Cleaning is done on three levels.
# make clean     Delete most generated files
#                Leave enough to build external modules
# make mrproper  Delete the current configuration, and all generated files
# make distclean Remove editor backup files, patch leftover files and the like

# Directories & files removed with 'make clean'
CLEAN_FILES += vmlinux.symvers modules-only.symvers \
	       modules.builtin modules.builtin.modinfo modules.nsdeps \
	       compile_commands.json .thinlto-cache rust/test \
	       rust-project.json .vmlinux.objs .vmlinux.export.c

# Directories & files removed with 'make mrproper'
MRPROPER_FILES += include/config include/generated          \
		  arch/$(SRCARCH)/include/generated .objdiff \
		  debian snap tar-install \
		  .config .config.old .version \
		  Module.symvers \
		  certs/signing_key.pem \
		  certs/x509.genkey \
		  vmlinux-gdb.py \
		  kernel.spec rpmbuild \
		  rust/libmacros.so

# clean - Delete most, but leave enough to build external modules
#
clean: rm-files := $(CLEAN_FILES)

PHONY += archclean vmlinuxclean

vmlinuxclean:
	$(Q)$(CONFIG_SHELL) $(srctree)/scripts/link-vmlinux.sh clean
	$(Q)$(if $(ARCH_POSTLINK), $(MAKE) -f $(ARCH_POSTLINK) clean)

clean: archclean vmlinuxclean resolve_btfids_clean

# mrproper - Delete all generated files, including .config
#
mrproper: rm-files := $(wildcard $(MRPROPER_FILES))
mrproper-dirs      := $(addprefix _mrproper_,scripts)

PHONY += $(mrproper-dirs) mrproper
$(mrproper-dirs):
	$(Q)$(MAKE) $(clean)=$(patsubst _mrproper_%,%,$@)

mrproper: clean $(mrproper-dirs)
	$(call cmd,rmfiles)
	@find . $(RCS_FIND_IGNORE) \
		\( -name '*.rmeta' \) \
		-type f -print | xargs rm -f

# distclean
#
PHONY += distclean

distclean: mrproper
	@find . $(RCS_FIND_IGNORE) \
		\( -name '*.orig' -o -name '*.rej' -o -name '*~' \
		-o -name '*.bak' -o -name '#*#' -o -name '*%' \
		-o -name 'core' -o -name tags -o -name TAGS -o -name 'cscope*' \
		-o -name GPATH -o -name GRTAGS -o -name GSYMS -o -name GTAGS \) \
		-type f -print | xargs rm -f


# Packaging of the kernel to various formats
# ---------------------------------------------------------------------------

%src-pkg: FORCE
	$(Q)$(MAKE) -f $(srctree)/scripts/Makefile.package $@
%pkg: include/config/kernel.release FORCE
	$(Q)$(MAKE) -f $(srctree)/scripts/Makefile.package $@

# Brief documentation of the typical targets used
# ---------------------------------------------------------------------------

boards := $(wildcard $(srctree)/arch/$(SRCARCH)/configs/*_defconfig)
boards := $(sort $(notdir $(boards)))
board-dirs := $(dir $(wildcard $(srctree)/arch/$(SRCARCH)/configs/*/*_defconfig))
board-dirs := $(sort $(notdir $(board-dirs:/=)))

PHONY += help
help:
	@echo  'Cleaning targets:'
	@echo  '  clean		  - Remove most generated files but keep the config and'
	@echo  '                    enough build support to build external modules'
	@echo  '  mrproper	  - Remove all generated files + config + various backup files'
	@echo  '  distclean	  - mrproper + remove editor backup and patch files'
	@echo  ''
	@$(MAKE) -f $(srctree)/scripts/kconfig/Makefile help
	@echo  ''
	@echo  'Other generic targets:'
	@echo  '  all		  - Build all targets marked with [*]'
	@echo  '* vmlinux	  - Build the bare kernel'
	@echo  '* modules	  - Build all modules'
	@echo  '  modules_install - Install all modules to INSTALL_MOD_PATH (default: /)'
	@echo  '  dir/            - Build all files in dir and below'
	@echo  '  dir/file.[ois]  - Build specified target only'
	@echo  '  dir/file.ll     - Build the LLVM assembly file'
	@echo  '                    (requires compiler support for LLVM assembly generation)'
	@echo  '  dir/file.lst    - Build specified mixed source/assembly target only'
	@echo  '                    (requires a recent binutils and recent build (System.map))'
	@echo  '  dir/file.ko     - Build module including final link'
	@echo  '  modules_prepare - Set up for building external modules'
	@echo  '  tags/TAGS	  - Generate tags file for editors'
	@echo  '  cscope	  - Generate cscope index'
	@echo  '  gtags           - Generate GNU GLOBAL index'
	@echo  '  kernelrelease	  - Output the release version string (use with make -s)'
	@echo  '  kernelversion	  - Output the version stored in Makefile (use with make -s)'
	@echo  '  image_name	  - Output the image name (use with make -s)'
	@echo  '  headers_install - Install sanitised kernel headers to INSTALL_HDR_PATH'; \
	 echo  '                    (default: $(INSTALL_HDR_PATH))'; \
	 echo  ''
	@echo  'Static analysers:'
	@echo  '  checkstack      - Generate a list of stack hogs'
	@echo  '  versioncheck    - Sanity check on version.h usage'
	@echo  '  includecheck    - Check for duplicate included header files'
	@echo  '  export_report   - List the usages of all exported symbols'
	@echo  '  headerdep       - Detect inclusion cycles in headers'
	@echo  '  coccicheck      - Check with Coccinelle'
	@echo  '  clang-analyzer  - Check with clang static analyzer'
	@echo  '  clang-tidy      - Check with clang-tidy'
	@echo  ''
	@echo  'Tools:'
	@echo  '  nsdeps          - Generate missing symbol namespace dependencies'
	@echo  ''
	@echo  'Kernel selftest:'
	@echo  '  kselftest         - Build and run kernel selftest'
	@echo  '                      Build, install, and boot kernel before'
	@echo  '                      running kselftest on it'
	@echo  '                      Run as root for full coverage'
	@echo  '  kselftest-all     - Build kernel selftest'
	@echo  '  kselftest-install - Build and install kernel selftest'
	@echo  '  kselftest-clean   - Remove all generated kselftest files'
	@echo  '  kselftest-merge   - Merge all the config dependencies of'
	@echo  '		      kselftest to existing .config.'
	@echo  ''
	@echo  'Rust targets:'
	@echo  '  rustavailable   - Checks whether the Rust toolchain is'
	@echo  '		    available and, if not, explains why.'
	@echo  '  rustfmt	  - Reformat all the Rust code in the kernel'
	@echo  '  rustfmtcheck	  - Checks if all the Rust code in the kernel'
	@echo  '		    is formatted, printing a diff otherwise.'
	@echo  '  rustdoc	  - Generate Rust documentation'
	@echo  '		    (requires kernel .config)'
	@echo  '  rusttest        - Runs the Rust tests'
	@echo  '                    (requires kernel .config; downloads external repos)'
	@echo  '  rust-analyzer	  - Generate rust-project.json rust-analyzer support file'
	@echo  '		    (requires kernel .config)'
	@echo  '  dir/file.[os]   - Build specified target only'
	@echo  '  dir/file.rsi    - Build macro expanded source, similar to C preprocessing.'
	@echo  '                    Run with RUSTFMT=n to skip reformatting if needed.'
	@echo  '                    The output is not intended to be compilable.'
	@echo  '  dir/file.ll     - Build the LLVM assembly file'
	@echo  ''
	@$(if $(dtstree), \
		echo 'Devicetree:'; \
		echo '* dtbs             - Build device tree blobs for enabled boards'; \
		echo '  dtbs_install     - Install dtbs to $(INSTALL_DTBS_PATH)'; \
		echo '  dt_binding_check - Validate device tree binding documents'; \
		echo '  dtbs_check       - Validate device tree source files';\
		echo '')

	@echo 'Userspace tools targets:'
	@echo '  use "make tools/help"'
	@echo '  or  "cd tools; make help"'
	@echo  ''
	@echo  'Kernel packaging:'
	@$(MAKE) -f $(srctree)/scripts/Makefile.package help
	@echo  ''
	@echo  'Documentation targets:'
	@$(MAKE) -f $(srctree)/Documentation/Makefile dochelp
	@echo  ''
	@echo  'Architecture specific targets ($(SRCARCH)):'
	@$(or $(archhelp),\
		echo '  No architecture specific help defined for $(SRCARCH)')
	@echo  ''
	@$(if $(boards), \
		$(foreach b, $(boards), \
		printf "  %-27s - Build for %s\\n" $(b) $(subst _defconfig,,$(b));) \
		echo '')
	@$(if $(board-dirs), \
		$(foreach b, $(board-dirs), \
		printf "  %-16s - Show %s-specific targets\\n" help-$(b) $(b);) \
		printf "  %-16s - Show all of the above\\n" help-boards; \
		echo '')

	@echo  '  make V=n   [targets] 1: verbose build'
	@echo  '                       2: give reason for rebuild of target'
	@echo  '                       V=1 and V=2 can be combined with V=12'
	@echo  '  make O=dir [targets] Locate all output files in "dir", including .config'
	@echo  '  make C=1   [targets] Check re-compiled c source with $$CHECK'
	@echo  '                       (sparse by default)'
	@echo  '  make C=2   [targets] Force check of all c source with $$CHECK'
	@echo  '  make RECORDMCOUNT_WARN=1 [targets] Warn about ignored mcount sections'
	@echo  '  make W=n   [targets] Enable extra build checks, n=1,2,3 where'
	@echo  '		1: warnings which may be relevant and do not occur too often'
	@echo  '		2: warnings which occur quite often but may still be relevant'
	@echo  '		3: more obscure warnings, can most likely be ignored'
	@echo  '		e: warnings are being treated as errors'
	@echo  '		Multiple levels can be combined with W=12 or W=123'
	@$(if $(dtstree), \
		echo '  make CHECK_DTBS=1 [targets] Check all generated dtb files against schema'; \
		echo '         This can be applied both to "dtbs" and to individual "foo.dtb" targets' ; \
		)
	@echo  ''
	@echo  'Execute "make" or "make all" to build all targets marked with [*] '
	@echo  'For further info see the ./README file'


help-board-dirs := $(addprefix help-,$(board-dirs))

help-boards: $(help-board-dirs)

boards-per-dir = $(sort $(notdir $(wildcard $(srctree)/arch/$(SRCARCH)/configs/$*/*_defconfig)))

$(help-board-dirs): help-%:
	@echo  'Architecture specific targets ($(SRCARCH) $*):'
	@$(if $(boards-per-dir), \
		$(foreach b, $(boards-per-dir), \
		printf "  %-24s - Build for %s\\n" $*/$(b) $(subst _defconfig,,$(b));) \
		echo '')


# Documentation targets
# ---------------------------------------------------------------------------
DOC_TARGETS := xmldocs latexdocs pdfdocs htmldocs epubdocs cleandocs \
	       linkcheckdocs dochelp refcheckdocs texinfodocs infodocs
PHONY += $(DOC_TARGETS)
$(DOC_TARGETS):
	$(Q)$(MAKE) $(build)=Documentation $@


# Rust targets
# ---------------------------------------------------------------------------

# "Is Rust available?" target
PHONY += rustavailable
rustavailable:
	$(Q)$(CONFIG_SHELL) $(srctree)/scripts/rust_is_available.sh && echo "Rust is available!"

# Documentation target
#
# Using the singular to avoid running afoul of `no-dot-config-targets`.
PHONY += rustdoc
rustdoc: prepare
	$(Q)$(MAKE) $(build)=rust $@

# Testing target
PHONY += rusttest
rusttest: prepare
	$(Q)$(MAKE) $(build)=rust $@

# Formatting targets
PHONY += rustfmt rustfmtcheck

# We skip `rust/alloc` since we want to minimize the diff w.r.t. upstream.
#
# We match using absolute paths since `find` does not resolve them
# when matching, which is a problem when e.g. `srctree` is `..`.
# We `grep` afterwards in order to remove the directory entry itself.
rustfmt:
	$(Q)find $(abs_srctree) -type f -name '*.rs' \
		-o -path $(abs_srctree)/rust/alloc -prune \
		-o -path $(abs_objtree)/rust/test -prune \
		| grep -Fv $(abs_srctree)/rust/alloc \
		| grep -Fv $(abs_objtree)/rust/test \
		| grep -Fv generated \
		| xargs $(RUSTFMT) $(rustfmt_flags)

rustfmtcheck: rustfmt_flags = --check
rustfmtcheck: rustfmt

# Misc
# ---------------------------------------------------------------------------

PHONY += misc-check
misc-check:
	$(Q)$(srctree)/scripts/misc-check

all: misc-check

PHONY += scripts_gdb
scripts_gdb: prepare0
	$(Q)$(MAKE) $(build)=scripts/gdb
	$(Q)ln -fsn $(abspath $(srctree)/scripts/gdb/vmlinux-gdb.py)

ifdef CONFIG_GDB_SCRIPTS
all: scripts_gdb
endif

else # KBUILD_EXTMOD

filechk_kernel.release = echo $(KERNELRELEASE)

###
# External module support.
# When building external modules the kernel used as basis is considered
# read-only, and no consistency checks are made and the make
# system is not used on the basis kernel. If updates are required
# in the basis kernel ordinary make commands (without M=...) must be used.

# We are always building only modules.
KBUILD_BUILTIN :=
KBUILD_MODULES := 1

build-dir := $(KBUILD_EXTMOD)

compile_commands.json: $(extmod_prefix)compile_commands.json
PHONY += compile_commands.json

clean-dirs := $(KBUILD_EXTMOD)
clean: rm-files := $(KBUILD_EXTMOD)/Module.symvers $(KBUILD_EXTMOD)/modules.nsdeps \
	$(KBUILD_EXTMOD)/compile_commands.json $(KBUILD_EXTMOD)/.thinlto-cache

PHONY += prepare
# now expand this into a simple variable to reduce the cost of shell evaluations
prepare: CC_VERSION_TEXT := $(CC_VERSION_TEXT)
prepare:
	@if [ "$(CC_VERSION_TEXT)" != "$(CONFIG_CC_VERSION_TEXT)" ]; then \
		echo >&2 "warning: the compiler differs from the one used to build the kernel"; \
		echo >&2 "  The kernel was built by: $(CONFIG_CC_VERSION_TEXT)"; \
		echo >&2 "  You are using:           $(CC_VERSION_TEXT)"; \
	fi

PHONY += help
help:
	@echo  '  Building external modules.'
	@echo  '  Syntax: make -C path/to/kernel/src M=$$PWD target'
	@echo  ''
	@echo  '  modules         - default target, build the module(s)'
	@echo  '  modules_install - install the module'
	@echo  '  clean           - remove generated files in module directory only'
	@echo  '  rust-analyzer	  - generate rust-project.json rust-analyzer support file'
	@echo  ''

ifndef CONFIG_MODULES
modules modules_install: __external_modules_error
__external_modules_error:
	@echo >&2 '***'
	@echo >&2 '*** The present kernel disabled CONFIG_MODULES.'
	@echo >&2 '*** You cannot build or install external modules.'
	@echo >&2 '***'
	@false
endif

endif # KBUILD_EXTMOD

# ---------------------------------------------------------------------------
# Modules

PHONY += modules modules_install modules_sign modules_prepare

modules_install:
	$(Q)$(MAKE) -f $(srctree)/scripts/Makefile.modinst \
	sign-only=$(if $(filter modules_install,$(MAKECMDGOALS)),,y)

ifeq ($(CONFIG_MODULE_SIG),y)
# modules_sign is a subset of modules_install.
# 'make modules_install modules_sign' is equivalent to 'make modules_install'.
modules_sign: modules_install
	@:
else
modules_sign:
	@echo >&2 '***'
	@echo >&2 '*** CONFIG_MODULE_SIG is disabled. You cannot sign modules.'
	@echo >&2 '***'
	@false
endif

ifdef CONFIG_MODULES

$(MODORDER): $(build-dir)
	@:

# KBUILD_MODPOST_NOFINAL can be set to skip the final link of modules.
# This is solely useful to speed up test compiles.
modules: modpost
ifneq ($(KBUILD_MODPOST_NOFINAL),1)
	$(Q)$(MAKE) -f $(srctree)/scripts/Makefile.modfinal
endif

PHONY += modules_check
modules_check: $(MODORDER)
	$(Q)$(CONFIG_SHELL) $(srctree)/scripts/modules-check.sh $<

else # CONFIG_MODULES

modules:
	@:

KBUILD_MODULES :=

endif # CONFIG_MODULES

PHONY += modpost
modpost: $(if $(single-build),, $(if $(KBUILD_BUILTIN), vmlinux.o)) \
	 $(if $(KBUILD_MODULES), modules_check)
	$(Q)$(MAKE) -f $(srctree)/scripts/Makefile.modpost

# Single targets
# ---------------------------------------------------------------------------
# To build individual files in subdirectories, you can do like this:
#
#   make foo/bar/baz.s
#
# The supported suffixes for single-target are listed in 'single-targets'
#
# To build only under specific subdirectories, you can do like this:
#
#   make foo/bar/baz/

ifdef single-build

# .ko is special because modpost is needed
single-ko := $(sort $(filter %.ko, $(MAKECMDGOALS)))
single-no-ko := $(filter-out $(single-ko), $(MAKECMDGOALS)) \
		$(foreach x, o mod, $(patsubst %.ko, %.$x, $(single-ko)))

$(single-ko): single_modules
	@:
$(single-no-ko): $(build-dir)
	@:

# Remove MODORDER when done because it is not the real one.
PHONY += single_modules
single_modules: $(single-no-ko) modules_prepare
	$(Q){ $(foreach m, $(single-ko), echo $(extmod_prefix)$(m:%.ko=%.o);) } > $(MODORDER)
	$(Q)$(MAKE) -f $(srctree)/scripts/Makefile.modpost
ifneq ($(KBUILD_MODPOST_NOFINAL),1)
	$(Q)$(MAKE) -f $(srctree)/scripts/Makefile.modfinal
endif
	$(Q)rm -f $(MODORDER)

single-goals := $(addprefix $(build-dir)/, $(single-no-ko))

KBUILD_MODULES := 1

endif

# Preset locale variables to speed up the build process. Limit locale
# tweaks to this spot to avoid wrong language settings when running
# make menuconfig etc.
# Error messages still appears in the original language
PHONY += $(build-dir)
$(build-dir): prepare
	$(Q)$(MAKE) $(build)=$@ need-builtin=1 need-modorder=1 $(single-goals)

clean-dirs := $(addprefix _clean_, $(clean-dirs))
PHONY += $(clean-dirs) clean
$(clean-dirs):
	$(Q)$(MAKE) $(clean)=$(patsubst _clean_%,%,$@)

clean: $(clean-dirs)
	$(call cmd,rmfiles)
	@find $(or $(KBUILD_EXTMOD), .) $(RCS_FIND_IGNORE) \
		\( -name '*.[aios]' -o -name '*.rsi' -o -name '*.ko' -o -name '.*.cmd' \
		-o -name '*.ko.*' \
		-o -name '*.dtb' -o -name '*.dtbo' \
		-o -name '*.dtb.S' -o -name '*.dtbo.S' \
		-o -name '*.dt.yaml' \
		-o -name '*.dwo' -o -name '*.lst' \
		-o -name '*.su' -o -name '*.mod' \
		-o -name '.*.d' -o -name '.*.tmp' -o -name '*.mod.c' \
		-o -name '*.lex.c' -o -name '*.tab.[ch]' \
		-o -name '*.asn1.[ch]' \
		-o -name '*.symtypes' -o -name 'modules.order' \
		-o -name '*.c.[012]*.*' \
		-o -name '*.ll' \
		-o -name '*.gcno' \
		-o -name '*.*.symversions' \) -type f -print \
		-o -name '.tmp_*' -print \
		| xargs rm -rf

# Generate tags for editors
# ---------------------------------------------------------------------------
quiet_cmd_tags = GEN     $@
      cmd_tags = $(BASH) $(srctree)/scripts/tags.sh $@

tags TAGS cscope gtags: FORCE
	$(call cmd,tags)

# IDE support targets
PHONY += rust-analyzer
rust-analyzer:
	$(Q)$(MAKE) $(build)=rust $@

# Script to generate missing namespace dependencies
# ---------------------------------------------------------------------------

PHONY += nsdeps
nsdeps: export KBUILD_NSDEPS=1
nsdeps: modules
	$(Q)$(CONFIG_SHELL) $(srctree)/scripts/nsdeps

# Clang Tooling
# ---------------------------------------------------------------------------

quiet_cmd_gen_compile_commands = GEN     $@
      cmd_gen_compile_commands = $(PYTHON3) $< -a $(AR) -o $@ $(filter-out $<, $(real-prereqs))

$(extmod_prefix)compile_commands.json: scripts/clang-tools/gen_compile_commands.py \
	$(if $(KBUILD_EXTMOD),, vmlinux.a $(KBUILD_VMLINUX_LIBS)) \
	$(if $(CONFIG_MODULES), $(MODORDER)) FORCE
	$(call if_changed,gen_compile_commands)

targets += $(extmod_prefix)compile_commands.json

PHONY += clang-tidy clang-analyzer

ifdef CONFIG_CC_IS_CLANG
quiet_cmd_clang_tools = CHECK   $<
      cmd_clang_tools = $(PYTHON3) $(srctree)/scripts/clang-tools/run-clang-tools.py $@ $<

clang-tidy clang-analyzer: $(extmod_prefix)compile_commands.json
	$(call cmd,clang_tools)
else
clang-tidy clang-analyzer:
	@echo "$@ requires CC=clang" >&2
	@false
endif

# Scripts to check various things for consistency
# ---------------------------------------------------------------------------

PHONY += includecheck versioncheck coccicheck export_report

includecheck:
	find $(srctree)/* $(RCS_FIND_IGNORE) \
		-name '*.[hcS]' -type f -print | sort \
		| xargs $(PERL) -w $(srctree)/scripts/checkincludes.pl

versioncheck:
	find $(srctree)/* $(RCS_FIND_IGNORE) \
		-name '*.[hcS]' -type f -print | sort \
		| xargs $(PERL) -w $(srctree)/scripts/checkversion.pl

coccicheck:
	$(Q)$(BASH) $(srctree)/scripts/$@

export_report:
	$(PERL) $(srctree)/scripts/export_report.pl

PHONY += checkstack kernelrelease kernelversion image_name

# UML needs a little special treatment here.  It wants to use the host
# toolchain, so needs $(SUBARCH) passed to checkstack.pl.  Everyone
# else wants $(ARCH), including people doing cross-builds, which means
# that $(SUBARCH) doesn't work here.
ifeq ($(ARCH), um)
CHECKSTACK_ARCH := $(SUBARCH)
else
CHECKSTACK_ARCH := $(ARCH)
endif
checkstack:
	$(OBJDUMP) -d vmlinux $$(find . -name '*.ko') | \
	$(PERL) $(srctree)/scripts/checkstack.pl $(CHECKSTACK_ARCH)

kernelrelease:
	@$(filechk_kernel.release)

kernelversion:
	@echo $(KERNELVERSION)

image_name:
	@echo $(KBUILD_IMAGE)

PHONY += run-command
run-command:
	$(Q)$(KBUILD_RUN_COMMAND)

quiet_cmd_rmfiles = $(if $(wildcard $(rm-files)),CLEAN   $(wildcard $(rm-files)))
      cmd_rmfiles = rm -rf $(rm-files)

# read saved command lines for existing targets
existing-targets := $(wildcard $(sort $(targets)))

-include $(foreach f,$(existing-targets),$(dir $(f)).$(notdir $(f)).cmd)

endif # config-build
endif # mixed-build
endif # need-sub-make

PHONY += FORCE
FORCE:

# Declare the contents of the PHONY variable as phony.  We keep that
# information in a variable so we can use it in if_changed and friends.
.PHONY: $(PHONY)<|MERGE_RESOLUTION|>--- conflicted
+++ resolved
@@ -1,12 +1,7 @@
 # SPDX-License-Identifier: GPL-2.0
 VERSION = 6
 PATCHLEVEL = 6
-<<<<<<< HEAD
-SUBLEVEL = 29
-=======
 SUBLEVEL = 32
-EXTRAVERSION =
->>>>>>> 91de249b
 NAME = Hurr durr I'ma ninja sloth
 
 ifndef EXTRAVERSION
