--- conflicted
+++ resolved
@@ -458,14 +458,9 @@
 		/* panic? */
 		return -EIO;
 
-<<<<<<< HEAD
-	if (HFS_I(main_inode)->cat_key.CName.len > HFS_NAMELEN)
-		return -EIO;
-=======
 	res = -EIO;
 	if (HFS_I(main_inode)->cat_key.CName.len > HFS_NAMELEN)
 		goto out;
->>>>>>> 310bc395
 	fd.search_key->cat = HFS_I(main_inode)->cat_key;
 	if (hfs_brec_find(&fd))
 		goto out;
