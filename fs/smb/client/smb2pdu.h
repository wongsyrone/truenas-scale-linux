/* SPDX-License-Identifier: LGPL-2.1 */
/*
 *
 *   Copyright (c) International Business Machines  Corp., 2009, 2013
 *                 Etersoft, 2012
 *   Author(s): Steve French (sfrench@us.ibm.com)
 *              Pavel Shilovsky (pshilovsky@samba.org) 2012
 *
 */

#ifndef _SMB2PDU_H
#define _SMB2PDU_H

#include <net/sock.h>
#include "cifsacl.h"

/* 52 transform hdr + 64 hdr + 88 create rsp */
#define SMB2_TRANSFORM_HEADER_SIZE 52
#define MAX_SMB2_HDR_SIZE 204

/* The total header size for SMB2 read and write */
#define SMB2_READWRITE_PDU_HEADER_SIZE (48 + sizeof(struct smb2_hdr))

/* See MS-SMB2 2.2.43 */
struct smb2_rdma_transform {
	__le16 RdmaDescriptorOffset;
	__le16 RdmaDescriptorLength;
	__le32 Channel; /* for values see channel description in smb2 read above */
	__le16 TransformCount;
	__le16 Reserved1;
	__le32 Reserved2;
} __packed;

/* TransformType */
#define SMB2_RDMA_TRANSFORM_TYPE_ENCRYPTION	0x0001
#define SMB2_RDMA_TRANSFORM_TYPE_SIGNING	0x0002

struct smb2_rdma_crypto_transform {
	__le16	TransformType;
	__le16	SignatureLength;
	__le16	NonceLength;
	__u16	Reserved;
	__u8	Signature[]; /* variable length */
	/* u8 Nonce[] */
	/* followed by padding */
} __packed;

/*
 *	Definitions for SMB2 Protocol Data Units (network frames)
 *
 *  See MS-SMB2.PDF specification for protocol details.
 *  The Naming convention is the lower case version of the SMB2
 *  command code name for the struct. Note that structures must be packed.
 *
 */

#define COMPOUND_FID 0xFFFFFFFFFFFFFFFFULL

#define SMB2_SYMLINK_STRUCT_SIZE \
	(sizeof(struct smb2_err_rsp) + sizeof(struct smb2_symlink_err_rsp))

#define SYMLINK_ERROR_TAG 0x4c4d5953

struct smb2_symlink_err_rsp {
	__le32 SymLinkLength;
	__le32 SymLinkErrorTag;
	__le32 ReparseTag;
	__le16 ReparseDataLength;
	__le16 UnparsedPathLength;
	__le16 SubstituteNameOffset;
	__le16 SubstituteNameLength;
	__le16 PrintNameOffset;
	__le16 PrintNameLength;
	__le32 Flags;
	__u8  PathBuffer[];
} __packed;

/* SMB 3.1.1 and later dialects. See MS-SMB2 section 2.2.2.1 */
struct smb2_error_context_rsp {
	__le32 ErrorDataLength;
	__le32 ErrorId;
	__u8  ErrorContextData; /* ErrorDataLength long array */
} __packed;

/* ErrorId values */
#define SMB2_ERROR_ID_DEFAULT		0x00000000
#define SMB2_ERROR_ID_SHARE_REDIRECT	cpu_to_le32(0x72645253)	/* "rdRS" */

/* Defines for Type field below (see MS-SMB2 2.2.2.2.2.1) */
#define MOVE_DST_IPADDR_V4	cpu_to_le32(0x00000001)
#define MOVE_DST_IPADDR_V6	cpu_to_le32(0x00000002)

struct move_dst_ipaddr {
	__le32 Type;
	__u32  Reserved;
	__u8   address[16]; /* IPv4 followed by 12 bytes rsvd or IPv6 address */
} __packed;

struct share_redirect_error_context_rsp {
	__le32 StructureSize;
	__le32 NotificationType;
	__le32 ResourceNameOffset;
	__le32 ResourceNameLength;
	__le16 Reserved;
	__le16 TargetType;
	__le32 IPAddrCount;
	struct move_dst_ipaddr IpAddrMoveList[];
	/* __u8 ResourceName[] */ /* Name of share as counted Unicode string */
} __packed;

/*
 * Maximum number of iovs we need for an open/create request.
 * [0] : struct smb2_create_req
 * [1] : path
 * [2] : lease context
 * [3] : durable context
 * [4] : posix context
 * [5] : time warp context
 * [6] : query id context
 * [7] : create ea context
 * [8] : compound padding
 */
#define SMB2_CREATE_IOV_SIZE 9

/*
 * Maximum size of a SMB2_CREATE response is 64 (smb2 header) +
 * 88 (fixed part of create response) + 520 (path) + 208 (contexts) +
 * 2 bytes of padding.
 */
#define MAX_SMB2_CREATE_RESPONSE_SIZE 880

#define SMB2_LEASE_READ_CACHING_HE	0x01
#define SMB2_LEASE_HANDLE_CACHING_HE	0x02
#define SMB2_LEASE_WRITE_CACHING_HE	0x04


/* See MS-SMB2 2.2.13.2.11 */
/* Flags */
#define SMB2_DHANDLE_FLAG_PERSISTENT	0x00000002
struct durable_context_v2 {
	__le32 Timeout;
	__le32 Flags;
	__u64 Reserved;
	__u8 CreateGuid[16];
} __packed;

struct create_durable_v2 {
	struct create_context_hdr ccontext;
	__u8   Name[8];
	struct durable_context_v2 dcontext;
} __packed;

/* See MS-SMB2 2.2.13.2.12 */
struct durable_reconnect_context_v2 {
	struct {
		__u64 PersistentFileId;
		__u64 VolatileFileId;
	} Fid;
	__u8 CreateGuid[16];
	__le32 Flags; /* see above DHANDLE_FLAG_PERSISTENT */
} __packed;

/* See MS-SMB2 2.2.14.2.12 */
struct durable_reconnect_context_v2_rsp {
	__le32 Timeout;
	__le32 Flags; /* see above DHANDLE_FLAG_PERSISTENT */
} __packed;

struct create_durable_handle_reconnect_v2 {
	struct create_context_hdr ccontext;
	__u8   Name[8];
	struct durable_reconnect_context_v2 dcontext;
	__u8   Pad[4];
} __packed;

/* See MS-SMB2 2.2.13.2.5 */
struct crt_twarp_ctxt {
	struct create_context_hdr ccontext;
	__u8	Name[8];
	__le64	Timestamp;

} __packed;

/* See MS-SMB2 2.2.13.2.9 */
struct crt_query_id_ctxt {
	struct create_context_hdr ccontext;
	__u8	Name[8];
} __packed;

struct crt_sd_ctxt {
	struct create_context_hdr ccontext;
	__u8	Name[8];
	struct smb3_sd sd;
} __packed;


#define COPY_CHUNK_RES_KEY_SIZE	24
struct resume_key_req {
	char ResumeKey[COPY_CHUNK_RES_KEY_SIZE];
	__le32	ContextLength;	/* MBZ */
	char	Context[];	/* ignored, Windows sets to 4 bytes of zero */
} __packed;

/* this goes in the ioctl buffer when doing a copychunk request */
struct copychunk_ioctl {
	char SourceKey[COPY_CHUNK_RES_KEY_SIZE];
	__le32 ChunkCount; /* we are only sending 1 */
	__le32 Reserved;
	/* array will only be one chunk long for us */
	__le64 SourceOffset;
	__le64 TargetOffset;
	__le32 Length; /* how many bytes to copy */
	__u32 Reserved2;
} __packed;

struct copychunk_ioctl_rsp {
	__le32 ChunksWritten;
	__le32 ChunkBytesWritten;
	__le32 TotalBytesWritten;
} __packed;

/* See MS-FSCC 2.3.29 and 2.3.30 */
struct get_retrieval_pointer_count_req {
	__le64 StartingVcn; /* virtual cluster number (signed) */
} __packed;

struct get_retrieval_pointer_count_rsp {
	__le32 ExtentCount;
} __packed;

/*
 * See MS-FSCC 2.3.33 and 2.3.34
 * request is the same as get_retrieval_point_count_req struct above
 */
struct smb3_extents {
	__le64 NextVcn;
	__le64 Lcn; /* logical cluster number */
} __packed;

struct get_retrieval_pointers_refcount_rsp {
	__le32 ExtentCount;
	__u32  Reserved;
	__le64 StartingVcn;
	struct smb3_extents extents[];
} __packed;

/* See MS-DFSC 2.2.2 */
struct fsctl_get_dfs_referral_req {
	__le16 MaxReferralLevel;
	__u8 RequestFileName[];
} __packed;

/* DFS response is struct get_dfs_refer_rsp */

/* See MS-SMB2 2.2.31.3 */
struct network_resiliency_req {
	__le32 Timeout;
	__le32 Reserved;
} __packed;
/* There is no buffer for the response ie no struct network_resiliency_rsp */

#define RSS_CAPABLE	cpu_to_le32(0x00000001)
#define RDMA_CAPABLE	cpu_to_le32(0x00000002)

#define INTERNETWORK	cpu_to_le16(0x0002)
#define INTERNETWORKV6	cpu_to_le16(0x0017)

struct network_interface_info_ioctl_rsp {
	__le32 Next; /* next interface. zero if this is last one */
	__le32 IfIndex;
	__le32 Capability; /* RSS or RDMA Capable */
	__le32 Reserved;
	__le64 LinkSpeed;
	__le16 Family;
	__u8 Buffer[126];
} __packed;

struct iface_info_ipv4 {
	__be16 Port;
	__be32 IPv4Address;
	__be64 Reserved;
} __packed;

struct iface_info_ipv6 {
	__be16 Port;
	__be32 FlowInfo;
	__u8   IPv6Address[16];
	__be32 ScopeId;
} __packed;

#define NO_FILE_ID 0xFFFFFFFFFFFFFFFFULL /* general ioctls to srv not to file */

struct compress_ioctl {
	__le16 CompressionState; /* See cifspdu.h for possible flag values */
} __packed;

/*
 * Maximum number of iovs we need for an ioctl request.
 * [0] : struct smb2_ioctl_req
 * [1] : in_data
 */
#define SMB2_IOCTL_IOV_SIZE 2

/*
 *	PDU query infolevel structure definitions
 *	BB consider moving to a different header
 */

struct smb2_file_full_ea_info { /* encoding of response for level 15 */
	__le32 next_entry_offset;
	__u8   flags;
	__u8   ea_name_length;
	__le16 ea_value_length;
	char   ea_data[]; /* \0 terminated name plus value */
} __packed; /* level 15 Set */

struct smb2_file_reparse_point_info {
	__le64 IndexNumber;
	__le32 Tag;
} __packed;

struct smb2_file_network_open_info {
	struct_group_attr(network_open_info, __packed,
		__le64 CreationTime;
		__le64 LastAccessTime;
		__le64 LastWriteTime;
		__le64 ChangeTime;
		__le64 AllocationSize;
		__le64 EndOfFile;
		__le32 Attributes;
	);
	__le32 Reserved;
} __packed; /* level 34 Query also similar returned in close rsp and open rsp */

/* See MS-FSCC 2.4.21 */
struct smb2_file_id_information {
	__le64	VolumeSerialNumber;
	__u64  PersistentFileId; /* opaque endianness */
	__u64  VolatileFileId; /* opaque endianness */
} __packed; /* level 59 */

/* See MS-FSCC 2.4.18 */
struct smb2_file_id_extd_directory_info {
	__le32 NextEntryOffset;
	__u32 FileIndex;
	__le64 CreationTime;
	__le64 LastAccessTime;
	__le64 LastWriteTime;
	__le64 ChangeTime;
	__le64 EndOfFile;
	__le64 AllocationSize;
	__le32 FileAttributes;
	__le32 FileNameLength;
	__le32 EaSize; /* EA size */
	__le32 ReparsePointTag; /* valid if FILE_ATTR_REPARSE_POINT set in FileAttributes */
	__le64 UniqueId; /* inode num - le since Samba puts ino in low 32 bit */
	char FileName[];
} __packed; /* level 60 */

extern char smb2_padding[7];

/* equivalent of the contents of SMB3.1.1 POSIX open context response */
struct create_posix_rsp {
	u32 nlink;
	u32 reparse_tag;
	u32 mode;
	struct cifs_sid owner; /* var-sized on the wire */
	struct cifs_sid group; /* var-sized on the wire */
} __packed;

#define SMB2_QUERY_DIRECTORY_IOV_SIZE 2

/*
 * SMB2-only POSIX info level for query dir
 *
 * See posix_info_sid_size(), posix_info_extra_size() and
 * posix_info_parse() to help with the handling of this struct.
 */
struct smb2_posix_info {
	__le32 NextEntryOffset;
	__u32 Ignored;
	__le64 CreationTime;
	__le64 LastAccessTime;
	__le64 LastWriteTime;
	__le64 ChangeTime;
	__le64 EndOfFile;
	__le64 AllocationSize;
	__le32 DosAttributes;
	__le64 Inode;
	__le32 DeviceId;
	__le32 Zero;
	/* beginning of POSIX Create Context Response */
	__le32 HardLinks;
	__le32 ReparseTag;
	__le32 Mode;
	/*
	 * var sized owner SID
	 * var sized group SID
	 * le32 filenamelength
	 * u8  filename[]
	 */
} __packed;

/*
 * Parsed version of the above struct. Allows direct access to the
 * variable length fields
 */
struct smb2_posix_info_parsed {
	const struct smb2_posix_info *base;
	size_t size;
	struct cifs_sid owner;
	struct cifs_sid group;
	int name_len;
	const u8 *name;
};

<<<<<<< HEAD
#ifdef CONFIG_TRUENAS
struct smb2_file_stream_info {
	__le32  NextEntryOffset;
	__le32  StreamNameLength;
	__le64 StreamSize;
	__le64 StreamAllocationSize;
	char   StreamName[];
} __packed;
#endif /* CONFIG_TRUENAS */
=======
struct smb2_create_ea_ctx {
	struct create_context_hdr ctx;
	__u8 name[8];
	struct smb2_file_full_ea_info ea;
} __packed;

#define SMB2_WSL_XATTR_UID		"$LXUID"
#define SMB2_WSL_XATTR_GID		"$LXGID"
#define SMB2_WSL_XATTR_MODE		"$LXMOD"
#define SMB2_WSL_XATTR_DEV		"$LXDEV"
#define SMB2_WSL_XATTR_NAME_LEN	6
#define SMB2_WSL_NUM_XATTRS		4

#define SMB2_WSL_XATTR_UID_SIZE	4
#define SMB2_WSL_XATTR_GID_SIZE	4
#define SMB2_WSL_XATTR_MODE_SIZE	4
#define SMB2_WSL_XATTR_DEV_SIZE	8

#define SMB2_WSL_MIN_QUERY_EA_RESP_SIZE \
	(ALIGN((SMB2_WSL_NUM_XATTRS - 1) * \
	       (SMB2_WSL_XATTR_NAME_LEN + 1 + \
		sizeof(struct smb2_file_full_ea_info)), 4) + \
	 SMB2_WSL_XATTR_NAME_LEN + 1 + sizeof(struct smb2_file_full_ea_info))

#define SMB2_WSL_MAX_QUERY_EA_RESP_SIZE \
	(ALIGN(SMB2_WSL_MIN_QUERY_EA_RESP_SIZE + \
	       SMB2_WSL_XATTR_UID_SIZE + \
	       SMB2_WSL_XATTR_GID_SIZE + \
	       SMB2_WSL_XATTR_MODE_SIZE + \
	       SMB2_WSL_XATTR_DEV_SIZE, 4))
>>>>>>> 91de249b

#endif				/* _SMB2PDU_H */<|MERGE_RESOLUTION|>--- conflicted
+++ resolved
@@ -414,7 +414,6 @@
 	const u8 *name;
 };
 
-<<<<<<< HEAD
 #ifdef CONFIG_TRUENAS
 struct smb2_file_stream_info {
 	__le32  NextEntryOffset;
@@ -424,7 +423,7 @@
 	char   StreamName[];
 } __packed;
 #endif /* CONFIG_TRUENAS */
-=======
+
 struct smb2_create_ea_ctx {
 	struct create_context_hdr ctx;
 	__u8 name[8];
@@ -455,6 +454,5 @@
 	       SMB2_WSL_XATTR_GID_SIZE + \
 	       SMB2_WSL_XATTR_MODE_SIZE + \
 	       SMB2_WSL_XATTR_DEV_SIZE, 4))
->>>>>>> 91de249b
 
 #endif				/* _SMB2PDU_H */