--- conflicted
+++ resolved
@@ -608,13 +608,7 @@
 	da830_init();
 }
 
-<<<<<<< HEAD
-MACHINE_START(DAVINCI_DA830_EVM, "DaVinci DA830/OMAP-L137 EVM")
-=======
 MACHINE_START(DAVINCI_DA830_EVM, "DaVinci DA830/OMAP-L137/AM17x EVM")
-	.phys_io	= IO_PHYS,
-	.io_pg_offst	= (__IO_ADDRESS(IO_PHYS) >> 18) & 0xfffc,
->>>>>>> 8939b350
 	.boot_params	= (DA8XX_DDR_BASE + 0x100),
 	.map_io		= da830_evm_map_io,
 	.init_irq	= cp_intc_init,
