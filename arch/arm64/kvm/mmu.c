// SPDX-License-Identifier: GPL-2.0-only
/*
 * Copyright (C) 2012 - Virtual Open Systems and Columbia University
 * Author: Christoffer Dall <c.dall@virtualopensystems.com>
 */

#include <linux/mman.h>
#include <linux/kvm_host.h>
#include <linux/io.h>
#include <linux/hugetlb.h>
#include <linux/sched/signal.h>
#include <trace/events/kvm.h>
#include <asm/pgalloc.h>
#include <asm/cacheflush.h>
#include <asm/kvm_arm.h>
#include <asm/kvm_mmu.h>
#include <asm/kvm_pgtable.h>
#include <asm/kvm_ras.h>
#include <asm/kvm_asm.h>
#include <asm/kvm_emulate.h>
#include <asm/virt.h>

#include "trace.h"

static struct kvm_pgtable *hyp_pgtable;
static DEFINE_MUTEX(kvm_hyp_pgd_mutex);

static unsigned long __ro_after_init hyp_idmap_start;
static unsigned long __ro_after_init hyp_idmap_end;
static phys_addr_t __ro_after_init hyp_idmap_vector;

static unsigned long __ro_after_init io_map_base;

static phys_addr_t __stage2_range_addr_end(phys_addr_t addr, phys_addr_t end,
					   phys_addr_t size)
{
	phys_addr_t boundary = ALIGN_DOWN(addr + size, size);

	return (boundary - 1 < end - 1) ? boundary : end;
}

static phys_addr_t stage2_range_addr_end(phys_addr_t addr, phys_addr_t end)
{
	phys_addr_t size = kvm_granule_size(KVM_PGTABLE_MIN_BLOCK_LEVEL);

	return __stage2_range_addr_end(addr, end, size);
}

/*
 * Release kvm_mmu_lock periodically if the memory region is large. Otherwise,
 * we may see kernel panics with CONFIG_DETECT_HUNG_TASK,
 * CONFIG_LOCKUP_DETECTOR, CONFIG_LOCKDEP. Additionally, holding the lock too
 * long will also starve other vCPUs. We have to also make sure that the page
 * tables are not freed while we released the lock.
 */
static int stage2_apply_range(struct kvm_s2_mmu *mmu, phys_addr_t addr,
			      phys_addr_t end,
			      int (*fn)(struct kvm_pgtable *, u64, u64),
			      bool resched)
{
	struct kvm *kvm = kvm_s2_mmu_to_kvm(mmu);
	int ret;
	u64 next;

	do {
		struct kvm_pgtable *pgt = mmu->pgt;
		if (!pgt)
			return -EINVAL;

		next = stage2_range_addr_end(addr, end);
		ret = fn(pgt, addr, next - addr);
		if (ret)
			break;

		if (resched && next != end)
			cond_resched_rwlock_write(&kvm->mmu_lock);
	} while (addr = next, addr != end);

	return ret;
}

#define stage2_apply_range_resched(mmu, addr, end, fn)			\
	stage2_apply_range(mmu, addr, end, fn, true)

/*
 * Get the maximum number of page-tables pages needed to split a range
 * of blocks into PAGE_SIZE PTEs. It assumes the range is already
 * mapped at level 2, or at level 1 if allowed.
 */
static int kvm_mmu_split_nr_page_tables(u64 range)
{
	int n = 0;

	if (KVM_PGTABLE_MIN_BLOCK_LEVEL < 2)
		n += DIV_ROUND_UP(range, PUD_SIZE);
	n += DIV_ROUND_UP(range, PMD_SIZE);
	return n;
}

static bool need_split_memcache_topup_or_resched(struct kvm *kvm)
{
	struct kvm_mmu_memory_cache *cache;
	u64 chunk_size, min;

	if (need_resched() || rwlock_needbreak(&kvm->mmu_lock))
		return true;

	chunk_size = kvm->arch.mmu.split_page_chunk_size;
	min = kvm_mmu_split_nr_page_tables(chunk_size);
	cache = &kvm->arch.mmu.split_page_cache;
	return kvm_mmu_memory_cache_nr_free_objects(cache) < min;
}

static int kvm_mmu_split_huge_pages(struct kvm *kvm, phys_addr_t addr,
				    phys_addr_t end)
{
	struct kvm_mmu_memory_cache *cache;
	struct kvm_pgtable *pgt;
	int ret, cache_capacity;
	u64 next, chunk_size;

	lockdep_assert_held_write(&kvm->mmu_lock);

	chunk_size = kvm->arch.mmu.split_page_chunk_size;
	cache_capacity = kvm_mmu_split_nr_page_tables(chunk_size);

	if (chunk_size == 0)
		return 0;

	cache = &kvm->arch.mmu.split_page_cache;

	do {
		if (need_split_memcache_topup_or_resched(kvm)) {
			write_unlock(&kvm->mmu_lock);
			cond_resched();
			/* Eager page splitting is best-effort. */
			ret = __kvm_mmu_topup_memory_cache(cache,
							   cache_capacity,
							   cache_capacity);
			write_lock(&kvm->mmu_lock);
			if (ret)
				break;
		}

		pgt = kvm->arch.mmu.pgt;
		if (!pgt)
			return -EINVAL;

		next = __stage2_range_addr_end(addr, end, chunk_size);
		ret = kvm_pgtable_stage2_split(pgt, addr, next - addr, cache);
		if (ret)
			break;
	} while (addr = next, addr != end);

	return ret;
}

static bool memslot_is_logging(struct kvm_memory_slot *memslot)
{
	return memslot->dirty_bitmap && !(memslot->flags & KVM_MEM_READONLY);
}

/**
 * kvm_arch_flush_remote_tlbs() - flush all VM TLB entries for v7/8
 * @kvm:	pointer to kvm structure.
 *
 * Interface to HYP function to flush all VM TLB entries
 */
int kvm_arch_flush_remote_tlbs(struct kvm *kvm)
{
	kvm_call_hyp(__kvm_tlb_flush_vmid, &kvm->arch.mmu);
	return 0;
}

int kvm_arch_flush_remote_tlbs_range(struct kvm *kvm,
				      gfn_t gfn, u64 nr_pages)
{
	kvm_tlb_flush_vmid_range(&kvm->arch.mmu,
				gfn << PAGE_SHIFT, nr_pages << PAGE_SHIFT);
	return 0;
}

static bool kvm_is_device_pfn(unsigned long pfn)
{
	return !pfn_is_map_memory(pfn);
}

static void *stage2_memcache_zalloc_page(void *arg)
{
	struct kvm_mmu_memory_cache *mc = arg;
	void *virt;

	/* Allocated with __GFP_ZERO, so no need to zero */
	virt = kvm_mmu_memory_cache_alloc(mc);
	if (virt)
		kvm_account_pgtable_pages(virt, 1);
	return virt;
}

static void *kvm_host_zalloc_pages_exact(size_t size)
{
	return alloc_pages_exact(size, GFP_KERNEL_ACCOUNT | __GFP_ZERO);
}

static void *kvm_s2_zalloc_pages_exact(size_t size)
{
	void *virt = kvm_host_zalloc_pages_exact(size);

	if (virt)
		kvm_account_pgtable_pages(virt, (size >> PAGE_SHIFT));
	return virt;
}

static void kvm_s2_free_pages_exact(void *virt, size_t size)
{
	kvm_account_pgtable_pages(virt, -(size >> PAGE_SHIFT));
	free_pages_exact(virt, size);
}

static struct kvm_pgtable_mm_ops kvm_s2_mm_ops;

static void stage2_free_unlinked_table_rcu_cb(struct rcu_head *head)
{
	struct page *page = container_of(head, struct page, rcu_head);
	void *pgtable = page_to_virt(page);
	s8 level = page_private(page);

	kvm_pgtable_stage2_free_unlinked(&kvm_s2_mm_ops, pgtable, level);
}

static void stage2_free_unlinked_table(void *addr, s8 level)
{
	struct page *page = virt_to_page(addr);

	set_page_private(page, (unsigned long)level);
	call_rcu(&page->rcu_head, stage2_free_unlinked_table_rcu_cb);
}

static void kvm_host_get_page(void *addr)
{
	get_page(virt_to_page(addr));
}

static void kvm_host_put_page(void *addr)
{
	put_page(virt_to_page(addr));
}

static void kvm_s2_put_page(void *addr)
{
	struct page *p = virt_to_page(addr);
	/* Dropping last refcount, the page will be freed */
	if (page_count(p) == 1)
		kvm_account_pgtable_pages(addr, -1);
	put_page(p);
}

static int kvm_host_page_count(void *addr)
{
	return page_count(virt_to_page(addr));
}

static phys_addr_t kvm_host_pa(void *addr)
{
	return __pa(addr);
}

static void *kvm_host_va(phys_addr_t phys)
{
	return __va(phys);
}

static void clean_dcache_guest_page(void *va, size_t size)
{
	__clean_dcache_guest_page(va, size);
}

static void invalidate_icache_guest_page(void *va, size_t size)
{
	__invalidate_icache_guest_page(va, size);
}

/*
 * Unmapping vs dcache management:
 *
 * If a guest maps certain memory pages as uncached, all writes will
 * bypass the data cache and go directly to RAM.  However, the CPUs
 * can still speculate reads (not writes) and fill cache lines with
 * data.
 *
 * Those cache lines will be *clean* cache lines though, so a
 * clean+invalidate operation is equivalent to an invalidate
 * operation, because no cache lines are marked dirty.
 *
 * Those clean cache lines could be filled prior to an uncached write
 * by the guest, and the cache coherent IO subsystem would therefore
 * end up writing old data to disk.
 *
 * This is why right after unmapping a page/section and invalidating
 * the corresponding TLBs, we flush to make sure the IO subsystem will
 * never hit in the cache.
 *
 * This is all avoided on systems that have ARM64_HAS_STAGE2_FWB, as
 * we then fully enforce cacheability of RAM, no matter what the guest
 * does.
 */
/**
 * __unmap_stage2_range -- Clear stage2 page table entries to unmap a range
 * @mmu:   The KVM stage-2 MMU pointer
 * @start: The intermediate physical base address of the range to unmap
 * @size:  The size of the area to unmap
 * @may_block: Whether or not we are permitted to block
 *
 * Clear a range of stage-2 mappings, lowering the various ref-counts.  Must
 * be called while holding mmu_lock (unless for freeing the stage2 pgd before
 * destroying the VM), otherwise another faulting VCPU may come in and mess
 * with things behind our backs.
 */
static void __unmap_stage2_range(struct kvm_s2_mmu *mmu, phys_addr_t start, u64 size,
				 bool may_block)
{
	struct kvm *kvm = kvm_s2_mmu_to_kvm(mmu);
	phys_addr_t end = start + size;

	lockdep_assert_held_write(&kvm->mmu_lock);
	WARN_ON(size & ~PAGE_MASK);
	WARN_ON(stage2_apply_range(mmu, start, end, kvm_pgtable_stage2_unmap,
				   may_block));
}

static void unmap_stage2_range(struct kvm_s2_mmu *mmu, phys_addr_t start, u64 size)
{
	__unmap_stage2_range(mmu, start, size, true);
}

static void stage2_flush_memslot(struct kvm *kvm,
				 struct kvm_memory_slot *memslot)
{
	phys_addr_t addr = memslot->base_gfn << PAGE_SHIFT;
	phys_addr_t end = addr + PAGE_SIZE * memslot->npages;

	stage2_apply_range_resched(&kvm->arch.mmu, addr, end, kvm_pgtable_stage2_flush);
}

/**
 * stage2_flush_vm - Invalidate cache for pages mapped in stage 2
 * @kvm: The struct kvm pointer
 *
 * Go through the stage 2 page tables and invalidate any cache lines
 * backing memory already mapped to the VM.
 */
static void stage2_flush_vm(struct kvm *kvm)
{
	struct kvm_memslots *slots;
	struct kvm_memory_slot *memslot;
	int idx, bkt;

	idx = srcu_read_lock(&kvm->srcu);
	write_lock(&kvm->mmu_lock);

	slots = kvm_memslots(kvm);
	kvm_for_each_memslot(memslot, bkt, slots)
		stage2_flush_memslot(kvm, memslot);

	write_unlock(&kvm->mmu_lock);
	srcu_read_unlock(&kvm->srcu, idx);
}

/**
 * free_hyp_pgds - free Hyp-mode page tables
 */
void __init free_hyp_pgds(void)
{
	mutex_lock(&kvm_hyp_pgd_mutex);
	if (hyp_pgtable) {
		kvm_pgtable_hyp_destroy(hyp_pgtable);
		kfree(hyp_pgtable);
		hyp_pgtable = NULL;
	}
	mutex_unlock(&kvm_hyp_pgd_mutex);
}

static bool kvm_host_owns_hyp_mappings(void)
{
	if (is_kernel_in_hyp_mode())
		return false;

	if (static_branch_likely(&kvm_protected_mode_initialized))
		return false;

	/*
	 * This can happen at boot time when __create_hyp_mappings() is called
	 * after the hyp protection has been enabled, but the static key has
	 * not been flipped yet.
	 */
	if (!hyp_pgtable && is_protected_kvm_enabled())
		return false;

	WARN_ON(!hyp_pgtable);

	return true;
}

int __create_hyp_mappings(unsigned long start, unsigned long size,
			  unsigned long phys, enum kvm_pgtable_prot prot)
{
	int err;

	if (WARN_ON(!kvm_host_owns_hyp_mappings()))
		return -EINVAL;

	mutex_lock(&kvm_hyp_pgd_mutex);
	err = kvm_pgtable_hyp_map(hyp_pgtable, start, size, phys, prot);
	mutex_unlock(&kvm_hyp_pgd_mutex);

	return err;
}

static phys_addr_t kvm_kaddr_to_phys(void *kaddr)
{
	if (!is_vmalloc_addr(kaddr)) {
		BUG_ON(!virt_addr_valid(kaddr));
		return __pa(kaddr);
	} else {
		return page_to_phys(vmalloc_to_page(kaddr)) +
		       offset_in_page(kaddr);
	}
}

struct hyp_shared_pfn {
	u64 pfn;
	int count;
	struct rb_node node;
};

static DEFINE_MUTEX(hyp_shared_pfns_lock);
static struct rb_root hyp_shared_pfns = RB_ROOT;

static struct hyp_shared_pfn *find_shared_pfn(u64 pfn, struct rb_node ***node,
					      struct rb_node **parent)
{
	struct hyp_shared_pfn *this;

	*node = &hyp_shared_pfns.rb_node;
	*parent = NULL;
	while (**node) {
		this = container_of(**node, struct hyp_shared_pfn, node);
		*parent = **node;
		if (this->pfn < pfn)
			*node = &((**node)->rb_left);
		else if (this->pfn > pfn)
			*node = &((**node)->rb_right);
		else
			return this;
	}

	return NULL;
}

static int share_pfn_hyp(u64 pfn)
{
	struct rb_node **node, *parent;
	struct hyp_shared_pfn *this;
	int ret = 0;

	mutex_lock(&hyp_shared_pfns_lock);
	this = find_shared_pfn(pfn, &node, &parent);
	if (this) {
		this->count++;
		goto unlock;
	}

	this = kzalloc(sizeof(*this), GFP_KERNEL);
	if (!this) {
		ret = -ENOMEM;
		goto unlock;
	}

	this->pfn = pfn;
	this->count = 1;
	rb_link_node(&this->node, parent, node);
	rb_insert_color(&this->node, &hyp_shared_pfns);
	ret = kvm_call_hyp_nvhe(__pkvm_host_share_hyp, pfn, 1);
unlock:
	mutex_unlock(&hyp_shared_pfns_lock);

	return ret;
}

static int unshare_pfn_hyp(u64 pfn)
{
	struct rb_node **node, *parent;
	struct hyp_shared_pfn *this;
	int ret = 0;

	mutex_lock(&hyp_shared_pfns_lock);
	this = find_shared_pfn(pfn, &node, &parent);
	if (WARN_ON(!this)) {
		ret = -ENOENT;
		goto unlock;
	}

	this->count--;
	if (this->count)
		goto unlock;

	rb_erase(&this->node, &hyp_shared_pfns);
	kfree(this);
	ret = kvm_call_hyp_nvhe(__pkvm_host_unshare_hyp, pfn, 1);
unlock:
	mutex_unlock(&hyp_shared_pfns_lock);

	return ret;
}

int kvm_share_hyp(void *from, void *to)
{
	phys_addr_t start, end, cur;
	u64 pfn;
	int ret;

	if (is_kernel_in_hyp_mode())
		return 0;

	/*
	 * The share hcall maps things in the 'fixed-offset' region of the hyp
	 * VA space, so we can only share physically contiguous data-structures
	 * for now.
	 */
	if (is_vmalloc_or_module_addr(from) || is_vmalloc_or_module_addr(to))
		return -EINVAL;

	if (kvm_host_owns_hyp_mappings())
		return create_hyp_mappings(from, to, PAGE_HYP);

	start = ALIGN_DOWN(__pa(from), PAGE_SIZE);
	end = PAGE_ALIGN(__pa(to));
	for (cur = start; cur < end; cur += PAGE_SIZE) {
		pfn = __phys_to_pfn(cur);
		ret = share_pfn_hyp(pfn);
		if (ret)
			return ret;
	}

	return 0;
}

void kvm_unshare_hyp(void *from, void *to)
{
	phys_addr_t start, end, cur;
	u64 pfn;

	if (is_kernel_in_hyp_mode() || kvm_host_owns_hyp_mappings() || !from)
		return;

	start = ALIGN_DOWN(__pa(from), PAGE_SIZE);
	end = PAGE_ALIGN(__pa(to));
	for (cur = start; cur < end; cur += PAGE_SIZE) {
		pfn = __phys_to_pfn(cur);
		WARN_ON(unshare_pfn_hyp(pfn));
	}
}

/**
 * create_hyp_mappings - duplicate a kernel virtual address range in Hyp mode
 * @from:	The virtual kernel start address of the range
 * @to:		The virtual kernel end address of the range (exclusive)
 * @prot:	The protection to be applied to this range
 *
 * The same virtual address as the kernel virtual address is also used
 * in Hyp-mode mapping (modulo HYP_PAGE_OFFSET) to the same underlying
 * physical pages.
 */
int create_hyp_mappings(void *from, void *to, enum kvm_pgtable_prot prot)
{
	phys_addr_t phys_addr;
	unsigned long virt_addr;
	unsigned long start = kern_hyp_va((unsigned long)from);
	unsigned long end = kern_hyp_va((unsigned long)to);

	if (is_kernel_in_hyp_mode())
		return 0;

	if (!kvm_host_owns_hyp_mappings())
		return -EPERM;

	start = start & PAGE_MASK;
	end = PAGE_ALIGN(end);

	for (virt_addr = start; virt_addr < end; virt_addr += PAGE_SIZE) {
		int err;

		phys_addr = kvm_kaddr_to_phys(from + virt_addr - start);
		err = __create_hyp_mappings(virt_addr, PAGE_SIZE, phys_addr,
					    prot);
		if (err)
			return err;
	}

	return 0;
}

static int __hyp_alloc_private_va_range(unsigned long base)
{
	lockdep_assert_held(&kvm_hyp_pgd_mutex);

	if (!PAGE_ALIGNED(base))
		return -EINVAL;

	/*
	 * Verify that BIT(VA_BITS - 1) hasn't been flipped by
	 * allocating the new area, as it would indicate we've
	 * overflowed the idmap/IO address range.
	 */
	if ((base ^ io_map_base) & BIT(VA_BITS - 1))
		return -ENOMEM;

	io_map_base = base;

	return 0;
}

/**
 * hyp_alloc_private_va_range - Allocates a private VA range.
 * @size:	The size of the VA range to reserve.
 * @haddr:	The hypervisor virtual start address of the allocation.
 *
 * The private virtual address (VA) range is allocated below io_map_base
 * and aligned based on the order of @size.
 *
 * Return: 0 on success or negative error code on failure.
 */
int hyp_alloc_private_va_range(size_t size, unsigned long *haddr)
{
	unsigned long base;
	int ret = 0;

	mutex_lock(&kvm_hyp_pgd_mutex);

	/*
	 * This assumes that we have enough space below the idmap
	 * page to allocate our VAs. If not, the check in
	 * __hyp_alloc_private_va_range() will kick. A potential
	 * alternative would be to detect that overflow and switch
	 * to an allocation above the idmap.
	 *
	 * The allocated size is always a multiple of PAGE_SIZE.
	 */
	size = PAGE_ALIGN(size);
	base = io_map_base - size;
	ret = __hyp_alloc_private_va_range(base);

	mutex_unlock(&kvm_hyp_pgd_mutex);

	if (!ret)
		*haddr = base;

	return ret;
}

static int __create_hyp_private_mapping(phys_addr_t phys_addr, size_t size,
					unsigned long *haddr,
					enum kvm_pgtable_prot prot)
{
	unsigned long addr;
	int ret = 0;

	if (!kvm_host_owns_hyp_mappings()) {
		addr = kvm_call_hyp_nvhe(__pkvm_create_private_mapping,
					 phys_addr, size, prot);
		if (IS_ERR_VALUE(addr))
			return addr;
		*haddr = addr;

		return 0;
	}

	size = PAGE_ALIGN(size + offset_in_page(phys_addr));
	ret = hyp_alloc_private_va_range(size, &addr);
	if (ret)
		return ret;

	ret = __create_hyp_mappings(addr, size, phys_addr, prot);
	if (ret)
		return ret;

	*haddr = addr + offset_in_page(phys_addr);
	return ret;
}

int create_hyp_stack(phys_addr_t phys_addr, unsigned long *haddr)
{
	unsigned long base;
	size_t size;
	int ret;

	mutex_lock(&kvm_hyp_pgd_mutex);
	/*
	 * Efficient stack verification using the PAGE_SHIFT bit implies
	 * an alignment of our allocation on the order of the size.
	 */
	size = PAGE_SIZE * 2;
	base = ALIGN_DOWN(io_map_base - size, size);

	ret = __hyp_alloc_private_va_range(base);

	mutex_unlock(&kvm_hyp_pgd_mutex);

	if (ret) {
		kvm_err("Cannot allocate hyp stack guard page\n");
		return ret;
	}

	/*
	 * Since the stack grows downwards, map the stack to the page
	 * at the higher address and leave the lower guard page
	 * unbacked.
	 *
	 * Any valid stack address now has the PAGE_SHIFT bit as 1
	 * and addresses corresponding to the guard page have the
	 * PAGE_SHIFT bit as 0 - this is used for overflow detection.
	 */
	ret = __create_hyp_mappings(base + PAGE_SIZE, PAGE_SIZE, phys_addr,
				    PAGE_HYP);
	if (ret)
		kvm_err("Cannot map hyp stack\n");

	*haddr = base + size;

	return ret;
}

/**
 * create_hyp_io_mappings - Map IO into both kernel and HYP
 * @phys_addr:	The physical start address which gets mapped
 * @size:	Size of the region being mapped
 * @kaddr:	Kernel VA for this mapping
 * @haddr:	HYP VA for this mapping
 */
int create_hyp_io_mappings(phys_addr_t phys_addr, size_t size,
			   void __iomem **kaddr,
			   void __iomem **haddr)
{
	unsigned long addr;
	int ret;

	if (is_protected_kvm_enabled())
		return -EPERM;

	*kaddr = ioremap(phys_addr, size);
	if (!*kaddr)
		return -ENOMEM;

	if (is_kernel_in_hyp_mode()) {
		*haddr = *kaddr;
		return 0;
	}

	ret = __create_hyp_private_mapping(phys_addr, size,
					   &addr, PAGE_HYP_DEVICE);
	if (ret) {
		iounmap(*kaddr);
		*kaddr = NULL;
		*haddr = NULL;
		return ret;
	}

	*haddr = (void __iomem *)addr;
	return 0;
}

/**
 * create_hyp_exec_mappings - Map an executable range into HYP
 * @phys_addr:	The physical start address which gets mapped
 * @size:	Size of the region being mapped
 * @haddr:	HYP VA for this mapping
 */
int create_hyp_exec_mappings(phys_addr_t phys_addr, size_t size,
			     void **haddr)
{
	unsigned long addr;
	int ret;

	BUG_ON(is_kernel_in_hyp_mode());

	ret = __create_hyp_private_mapping(phys_addr, size,
					   &addr, PAGE_HYP_EXEC);
	if (ret) {
		*haddr = NULL;
		return ret;
	}

	*haddr = (void *)addr;
	return 0;
}

static struct kvm_pgtable_mm_ops kvm_user_mm_ops = {
	/* We shouldn't need any other callback to walk the PT */
	.phys_to_virt		= kvm_host_va,
};

static int get_user_mapping_size(struct kvm *kvm, u64 addr)
{
	struct kvm_pgtable pgt = {
		.pgd		= (kvm_pteref_t)kvm->mm->pgd,
		.ia_bits	= vabits_actual,
		.start_level	= (KVM_PGTABLE_LAST_LEVEL -
				   ARM64_HW_PGTABLE_LEVELS(pgt.ia_bits) + 1),
		.mm_ops		= &kvm_user_mm_ops,
	};
	unsigned long flags;
	kvm_pte_t pte = 0;	/* Keep GCC quiet... */
	s8 level = S8_MAX;
	int ret;

	/*
	 * Disable IRQs so that we hazard against a concurrent
	 * teardown of the userspace page tables (which relies on
	 * IPI-ing threads).
	 */
	local_irq_save(flags);
	ret = kvm_pgtable_get_leaf(&pgt, addr, &pte, &level);
	local_irq_restore(flags);

	if (ret)
		return ret;

	/*
	 * Not seeing an error, but not updating level? Something went
	 * deeply wrong...
	 */
	if (WARN_ON(level > KVM_PGTABLE_LAST_LEVEL))
		return -EFAULT;
	if (WARN_ON(level < KVM_PGTABLE_FIRST_LEVEL))
		return -EFAULT;

	/* Oops, the userspace PTs are gone... Replay the fault */
	if (!kvm_pte_valid(pte))
		return -EAGAIN;

	return BIT(ARM64_HW_PGTABLE_LEVEL_SHIFT(level));
}

static struct kvm_pgtable_mm_ops kvm_s2_mm_ops = {
	.zalloc_page		= stage2_memcache_zalloc_page,
	.zalloc_pages_exact	= kvm_s2_zalloc_pages_exact,
	.free_pages_exact	= kvm_s2_free_pages_exact,
	.free_unlinked_table	= stage2_free_unlinked_table,
	.get_page		= kvm_host_get_page,
	.put_page		= kvm_s2_put_page,
	.page_count		= kvm_host_page_count,
	.phys_to_virt		= kvm_host_va,
	.virt_to_phys		= kvm_host_pa,
	.dcache_clean_inval_poc	= clean_dcache_guest_page,
	.icache_inval_pou	= invalidate_icache_guest_page,
};

/**
 * kvm_init_stage2_mmu - Initialise a S2 MMU structure
 * @kvm:	The pointer to the KVM structure
 * @mmu:	The pointer to the s2 MMU structure
 * @type:	The machine type of the virtual machine
 *
 * Allocates only the stage-2 HW PGD level table(s).
 * Note we don't need locking here as this is only called when the VM is
 * created, which can only be done once.
 */
int kvm_init_stage2_mmu(struct kvm *kvm, struct kvm_s2_mmu *mmu, unsigned long type)
{
	u32 kvm_ipa_limit = get_kvm_ipa_limit();
	int cpu, err;
	struct kvm_pgtable *pgt;
	u64 mmfr0, mmfr1;
	u32 phys_shift;

	if (type & ~KVM_VM_TYPE_ARM_IPA_SIZE_MASK)
		return -EINVAL;

	phys_shift = KVM_VM_TYPE_ARM_IPA_SIZE(type);
	if (is_protected_kvm_enabled()) {
		phys_shift = kvm_ipa_limit;
	} else if (phys_shift) {
		if (phys_shift > kvm_ipa_limit ||
		    phys_shift < ARM64_MIN_PARANGE_BITS)
			return -EINVAL;
	} else {
		phys_shift = KVM_PHYS_SHIFT;
		if (phys_shift > kvm_ipa_limit) {
			pr_warn_once("%s using unsupported default IPA limit, upgrade your VMM\n",
				     current->comm);
			return -EINVAL;
		}
	}

	mmfr0 = read_sanitised_ftr_reg(SYS_ID_AA64MMFR0_EL1);
	mmfr1 = read_sanitised_ftr_reg(SYS_ID_AA64MMFR1_EL1);
	mmu->vtcr = kvm_get_vtcr(mmfr0, mmfr1, phys_shift);

	if (mmu->pgt != NULL) {
		kvm_err("kvm_arch already initialized?\n");
		return -EINVAL;
	}

	pgt = kzalloc(sizeof(*pgt), GFP_KERNEL_ACCOUNT);
	if (!pgt)
		return -ENOMEM;

	mmu->arch = &kvm->arch;
	err = kvm_pgtable_stage2_init(pgt, mmu, &kvm_s2_mm_ops);
	if (err)
		goto out_free_pgtable;

	mmu->last_vcpu_ran = alloc_percpu(typeof(*mmu->last_vcpu_ran));
	if (!mmu->last_vcpu_ran) {
		err = -ENOMEM;
		goto out_destroy_pgtable;
	}

	for_each_possible_cpu(cpu)
		*per_cpu_ptr(mmu->last_vcpu_ran, cpu) = -1;

	 /* The eager page splitting is disabled by default */
	mmu->split_page_chunk_size = KVM_ARM_EAGER_SPLIT_CHUNK_SIZE_DEFAULT;
	mmu->split_page_cache.gfp_zero = __GFP_ZERO;

	mmu->pgt = pgt;
	mmu->pgd_phys = __pa(pgt->pgd);
	return 0;

out_destroy_pgtable:
	kvm_pgtable_stage2_destroy(pgt);
out_free_pgtable:
	kfree(pgt);
	return err;
}

void kvm_uninit_stage2_mmu(struct kvm *kvm)
{
	kvm_free_stage2_pgd(&kvm->arch.mmu);
	kvm_mmu_free_memory_cache(&kvm->arch.mmu.split_page_cache);
}

static void stage2_unmap_memslot(struct kvm *kvm,
				 struct kvm_memory_slot *memslot)
{
	hva_t hva = memslot->userspace_addr;
	phys_addr_t addr = memslot->base_gfn << PAGE_SHIFT;
	phys_addr_t size = PAGE_SIZE * memslot->npages;
	hva_t reg_end = hva + size;

	/*
	 * A memory region could potentially cover multiple VMAs, and any holes
	 * between them, so iterate over all of them to find out if we should
	 * unmap any of them.
	 *
	 *     +--------------------------------------------+
	 * +---------------+----------------+   +----------------+
	 * |   : VMA 1     |      VMA 2     |   |    VMA 3  :    |
	 * +---------------+----------------+   +----------------+
	 *     |               memory region                |
	 *     +--------------------------------------------+
	 */
	do {
		struct vm_area_struct *vma;
		hva_t vm_start, vm_end;

		vma = find_vma_intersection(current->mm, hva, reg_end);
		if (!vma)
			break;

		/*
		 * Take the intersection of this VMA with the memory region
		 */
		vm_start = max(hva, vma->vm_start);
		vm_end = min(reg_end, vma->vm_end);

		if (!(vma->vm_flags & VM_PFNMAP)) {
			gpa_t gpa = addr + (vm_start - memslot->userspace_addr);
			unmap_stage2_range(&kvm->arch.mmu, gpa, vm_end - vm_start);
		}
		hva = vm_end;
	} while (hva < reg_end);
}

/**
 * stage2_unmap_vm - Unmap Stage-2 RAM mappings
 * @kvm: The struct kvm pointer
 *
 * Go through the memregions and unmap any regular RAM
 * backing memory already mapped to the VM.
 */
void stage2_unmap_vm(struct kvm *kvm)
{
	struct kvm_memslots *slots;
	struct kvm_memory_slot *memslot;
	int idx, bkt;

	idx = srcu_read_lock(&kvm->srcu);
	mmap_read_lock(current->mm);
	write_lock(&kvm->mmu_lock);

	slots = kvm_memslots(kvm);
	kvm_for_each_memslot(memslot, bkt, slots)
		stage2_unmap_memslot(kvm, memslot);

	write_unlock(&kvm->mmu_lock);
	mmap_read_unlock(current->mm);
	srcu_read_unlock(&kvm->srcu, idx);
}

void kvm_free_stage2_pgd(struct kvm_s2_mmu *mmu)
{
	struct kvm *kvm = kvm_s2_mmu_to_kvm(mmu);
	struct kvm_pgtable *pgt = NULL;

	write_lock(&kvm->mmu_lock);
	pgt = mmu->pgt;
	if (pgt) {
		mmu->pgd_phys = 0;
		mmu->pgt = NULL;
		free_percpu(mmu->last_vcpu_ran);
	}
	write_unlock(&kvm->mmu_lock);

	if (pgt) {
		kvm_pgtable_stage2_destroy(pgt);
		kfree(pgt);
	}
}

static void hyp_mc_free_fn(void *addr, void *unused)
{
	free_page((unsigned long)addr);
}

static void *hyp_mc_alloc_fn(void *unused)
{
	return (void *)__get_free_page(GFP_KERNEL_ACCOUNT);
}

void free_hyp_memcache(struct kvm_hyp_memcache *mc)
{
	if (is_protected_kvm_enabled())
		__free_hyp_memcache(mc, hyp_mc_free_fn,
				    kvm_host_va, NULL);
}

int topup_hyp_memcache(struct kvm_hyp_memcache *mc, unsigned long min_pages)
{
	if (!is_protected_kvm_enabled())
		return 0;

	return __topup_hyp_memcache(mc, min_pages, hyp_mc_alloc_fn,
				    kvm_host_pa, NULL);
}

/**
 * kvm_phys_addr_ioremap - map a device range to guest IPA
 *
 * @kvm:	The KVM pointer
 * @guest_ipa:	The IPA at which to insert the mapping
 * @pa:		The physical address of the device
 * @size:	The size of the mapping
 * @writable:   Whether or not to create a writable mapping
 */
int kvm_phys_addr_ioremap(struct kvm *kvm, phys_addr_t guest_ipa,
			  phys_addr_t pa, unsigned long size, bool writable)
{
	phys_addr_t addr;
	int ret = 0;
	struct kvm_mmu_memory_cache cache = { .gfp_zero = __GFP_ZERO };
	struct kvm_s2_mmu *mmu = &kvm->arch.mmu;
	struct kvm_pgtable *pgt = mmu->pgt;
	enum kvm_pgtable_prot prot = KVM_PGTABLE_PROT_DEVICE |
				     KVM_PGTABLE_PROT_R |
				     (writable ? KVM_PGTABLE_PROT_W : 0);

	if (is_protected_kvm_enabled())
		return -EPERM;

	size += offset_in_page(guest_ipa);
	guest_ipa &= PAGE_MASK;

	for (addr = guest_ipa; addr < guest_ipa + size; addr += PAGE_SIZE) {
		ret = kvm_mmu_topup_memory_cache(&cache,
						 kvm_mmu_cache_min_pages(mmu));
		if (ret)
			break;

		write_lock(&kvm->mmu_lock);
		ret = kvm_pgtable_stage2_map(pgt, addr, PAGE_SIZE, pa, prot,
					     &cache, 0);
		write_unlock(&kvm->mmu_lock);
		if (ret)
			break;

		pa += PAGE_SIZE;
	}

	kvm_mmu_free_memory_cache(&cache);
	return ret;
}

/**
 * stage2_wp_range() - write protect stage2 memory region range
 * @mmu:        The KVM stage-2 MMU pointer
 * @addr:	Start address of range
 * @end:	End address of range
 */
static void stage2_wp_range(struct kvm_s2_mmu *mmu, phys_addr_t addr, phys_addr_t end)
{
	stage2_apply_range_resched(mmu, addr, end, kvm_pgtable_stage2_wrprotect);
}

/**
 * kvm_mmu_wp_memory_region() - write protect stage 2 entries for memory slot
 * @kvm:	The KVM pointer
 * @slot:	The memory slot to write protect
 *
 * Called to start logging dirty pages after memory region
 * KVM_MEM_LOG_DIRTY_PAGES operation is called. After this function returns
 * all present PUD, PMD and PTEs are write protected in the memory region.
 * Afterwards read of dirty page log can be called.
 *
 * Acquires kvm_mmu_lock. Called with kvm->slots_lock mutex acquired,
 * serializing operations for VM memory regions.
 */
static void kvm_mmu_wp_memory_region(struct kvm *kvm, int slot)
{
	struct kvm_memslots *slots = kvm_memslots(kvm);
	struct kvm_memory_slot *memslot = id_to_memslot(slots, slot);
	phys_addr_t start, end;

	if (WARN_ON_ONCE(!memslot))
		return;

	start = memslot->base_gfn << PAGE_SHIFT;
	end = (memslot->base_gfn + memslot->npages) << PAGE_SHIFT;

	write_lock(&kvm->mmu_lock);
	stage2_wp_range(&kvm->arch.mmu, start, end);
	write_unlock(&kvm->mmu_lock);
	kvm_flush_remote_tlbs_memslot(kvm, memslot);
}

/**
 * kvm_mmu_split_memory_region() - split the stage 2 blocks into PAGE_SIZE
 *				   pages for memory slot
 * @kvm:	The KVM pointer
 * @slot:	The memory slot to split
 *
 * Acquires kvm->mmu_lock. Called with kvm->slots_lock mutex acquired,
 * serializing operations for VM memory regions.
 */
static void kvm_mmu_split_memory_region(struct kvm *kvm, int slot)
{
	struct kvm_memslots *slots;
	struct kvm_memory_slot *memslot;
	phys_addr_t start, end;

	lockdep_assert_held(&kvm->slots_lock);

	slots = kvm_memslots(kvm);
	memslot = id_to_memslot(slots, slot);

	start = memslot->base_gfn << PAGE_SHIFT;
	end = (memslot->base_gfn + memslot->npages) << PAGE_SHIFT;

	write_lock(&kvm->mmu_lock);
	kvm_mmu_split_huge_pages(kvm, start, end);
	write_unlock(&kvm->mmu_lock);
}

/*
 * kvm_arch_mmu_enable_log_dirty_pt_masked() - enable dirty logging for selected pages.
 * @kvm:	The KVM pointer
 * @slot:	The memory slot associated with mask
 * @gfn_offset:	The gfn offset in memory slot
 * @mask:	The mask of pages at offset 'gfn_offset' in this memory
 *		slot to enable dirty logging on
 *
 * Writes protect selected pages to enable dirty logging, and then
 * splits them to PAGE_SIZE. Caller must acquire kvm->mmu_lock.
 */
void kvm_arch_mmu_enable_log_dirty_pt_masked(struct kvm *kvm,
		struct kvm_memory_slot *slot,
		gfn_t gfn_offset, unsigned long mask)
{
	phys_addr_t base_gfn = slot->base_gfn + gfn_offset;
	phys_addr_t start = (base_gfn +  __ffs(mask)) << PAGE_SHIFT;
	phys_addr_t end = (base_gfn + __fls(mask) + 1) << PAGE_SHIFT;

	lockdep_assert_held_write(&kvm->mmu_lock);

	stage2_wp_range(&kvm->arch.mmu, start, end);

	/*
	 * Eager-splitting is done when manual-protect is set.  We
	 * also check for initially-all-set because we can avoid
	 * eager-splitting if initially-all-set is false.
	 * Initially-all-set equal false implies that huge-pages were
	 * already split when enabling dirty logging: no need to do it
	 * again.
	 */
	if (kvm_dirty_log_manual_protect_and_init_set(kvm))
		kvm_mmu_split_huge_pages(kvm, start, end);
}

static void kvm_send_hwpoison_signal(unsigned long address, short lsb)
{
	send_sig_mceerr(BUS_MCEERR_AR, (void __user *)address, lsb, current);
}

static bool fault_supports_stage2_huge_mapping(struct kvm_memory_slot *memslot,
					       unsigned long hva,
					       unsigned long map_size)
{
	gpa_t gpa_start;
	hva_t uaddr_start, uaddr_end;
	size_t size;

	/* The memslot and the VMA are guaranteed to be aligned to PAGE_SIZE */
	if (map_size == PAGE_SIZE)
		return true;

	size = memslot->npages * PAGE_SIZE;

	gpa_start = memslot->base_gfn << PAGE_SHIFT;

	uaddr_start = memslot->userspace_addr;
	uaddr_end = uaddr_start + size;

	/*
	 * Pages belonging to memslots that don't have the same alignment
	 * within a PMD/PUD for userspace and IPA cannot be mapped with stage-2
	 * PMD/PUD entries, because we'll end up mapping the wrong pages.
	 *
	 * Consider a layout like the following:
	 *
	 *    memslot->userspace_addr:
	 *    +-----+--------------------+--------------------+---+
	 *    |abcde|fgh  Stage-1 block  |    Stage-1 block tv|xyz|
	 *    +-----+--------------------+--------------------+---+
	 *
	 *    memslot->base_gfn << PAGE_SHIFT:
	 *      +---+--------------------+--------------------+-----+
	 *      |abc|def  Stage-2 block  |    Stage-2 block   |tvxyz|
	 *      +---+--------------------+--------------------+-----+
	 *
	 * If we create those stage-2 blocks, we'll end up with this incorrect
	 * mapping:
	 *   d -> f
	 *   e -> g
	 *   f -> h
	 */
	if ((gpa_start & (map_size - 1)) != (uaddr_start & (map_size - 1)))
		return false;

	/*
	 * Next, let's make sure we're not trying to map anything not covered
	 * by the memslot. This means we have to prohibit block size mappings
	 * for the beginning and end of a non-block aligned and non-block sized
	 * memory slot (illustrated by the head and tail parts of the
	 * userspace view above containing pages 'abcde' and 'xyz',
	 * respectively).
	 *
	 * Note that it doesn't matter if we do the check using the
	 * userspace_addr or the base_gfn, as both are equally aligned (per
	 * the check above) and equally sized.
	 */
	return (hva & ~(map_size - 1)) >= uaddr_start &&
	       (hva & ~(map_size - 1)) + map_size <= uaddr_end;
}

/*
 * Check if the given hva is backed by a transparent huge page (THP) and
 * whether it can be mapped using block mapping in stage2. If so, adjust
 * the stage2 PFN and IPA accordingly. Only PMD_SIZE THPs are currently
 * supported. This will need to be updated to support other THP sizes.
 *
 * Returns the size of the mapping.
 */
static long
transparent_hugepage_adjust(struct kvm *kvm, struct kvm_memory_slot *memslot,
			    unsigned long hva, kvm_pfn_t *pfnp,
			    phys_addr_t *ipap)
{
	kvm_pfn_t pfn = *pfnp;

	/*
	 * Make sure the adjustment is done only for THP pages. Also make
	 * sure that the HVA and IPA are sufficiently aligned and that the
	 * block map is contained within the memslot.
	 */
	if (fault_supports_stage2_huge_mapping(memslot, hva, PMD_SIZE)) {
		int sz = get_user_mapping_size(kvm, hva);

		if (sz < 0)
			return sz;

		if (sz < PMD_SIZE)
			return PAGE_SIZE;

		*ipap &= PMD_MASK;
		pfn &= ~(PTRS_PER_PMD - 1);
		*pfnp = pfn;

		return PMD_SIZE;
	}

	/* Use page mapping if we cannot use block mapping. */
	return PAGE_SIZE;
}

static int get_vma_page_shift(struct vm_area_struct *vma, unsigned long hva)
{
	unsigned long pa;

	if (is_vm_hugetlb_page(vma) && !(vma->vm_flags & VM_PFNMAP))
		return huge_page_shift(hstate_vma(vma));

	if (!(vma->vm_flags & VM_PFNMAP))
		return PAGE_SHIFT;

	VM_BUG_ON(is_vm_hugetlb_page(vma));

	pa = (vma->vm_pgoff << PAGE_SHIFT) + (hva - vma->vm_start);

#ifndef __PAGETABLE_PMD_FOLDED
	if ((hva & (PUD_SIZE - 1)) == (pa & (PUD_SIZE - 1)) &&
	    ALIGN_DOWN(hva, PUD_SIZE) >= vma->vm_start &&
	    ALIGN(hva, PUD_SIZE) <= vma->vm_end)
		return PUD_SHIFT;
#endif

	if ((hva & (PMD_SIZE - 1)) == (pa & (PMD_SIZE - 1)) &&
	    ALIGN_DOWN(hva, PMD_SIZE) >= vma->vm_start &&
	    ALIGN(hva, PMD_SIZE) <= vma->vm_end)
		return PMD_SHIFT;

	return PAGE_SHIFT;
}

/*
 * The page will be mapped in stage 2 as Normal Cacheable, so the VM will be
 * able to see the page's tags and therefore they must be initialised first. If
 * PG_mte_tagged is set, tags have already been initialised.
 *
 * The race in the test/set of the PG_mte_tagged flag is handled by:
 * - preventing VM_SHARED mappings in a memslot with MTE preventing two VMs
 *   racing to santise the same page
 * - mmap_lock protects between a VM faulting a page in and the VMM performing
 *   an mprotect() to add VM_MTE
 */
static void sanitise_mte_tags(struct kvm *kvm, kvm_pfn_t pfn,
			      unsigned long size)
{
	unsigned long i, nr_pages = size >> PAGE_SHIFT;
	struct page *page = pfn_to_page(pfn);

	if (!kvm_has_mte(kvm))
		return;

	for (i = 0; i < nr_pages; i++, page++) {
		if (try_page_mte_tagging(page)) {
			mte_clear_page_tags(page_address(page));
			set_page_mte_tagged(page);
		}
	}
}

static bool kvm_vma_mte_allowed(struct vm_area_struct *vma)
{
	return vma->vm_flags & VM_MTE_ALLOWED;
}

static int user_mem_abort(struct kvm_vcpu *vcpu, phys_addr_t fault_ipa,
			  struct kvm_memory_slot *memslot, unsigned long hva,
			  bool fault_is_perm)
{
	int ret = 0;
	bool write_fault, writable, force_pte = false;
	bool exec_fault, mte_allowed;
	bool device = false, vfio_allow_any_uc = false;
	unsigned long mmu_seq;
	struct kvm *kvm = vcpu->kvm;
	struct kvm_mmu_memory_cache *memcache = &vcpu->arch.mmu_page_cache;
	struct vm_area_struct *vma;
	short vma_shift;
	gfn_t gfn;
	kvm_pfn_t pfn;
	bool logging_active = memslot_is_logging(memslot);
	long vma_pagesize, fault_granule;
	enum kvm_pgtable_prot prot = KVM_PGTABLE_PROT_R;
	struct kvm_pgtable *pgt;

	if (fault_is_perm)
		fault_granule = kvm_vcpu_trap_get_perm_fault_granule(vcpu);
	write_fault = kvm_is_write_fault(vcpu);
	exec_fault = kvm_vcpu_trap_is_exec_fault(vcpu);
	VM_BUG_ON(write_fault && exec_fault);

	if (fault_is_perm && !write_fault && !exec_fault) {
		kvm_err("Unexpected L2 read permission error\n");
		return -EFAULT;
	}

	/*
	 * Permission faults just need to update the existing leaf entry,
	 * and so normally don't require allocations from the memcache. The
	 * only exception to this is when dirty logging is enabled at runtime
	 * and a write fault needs to collapse a block entry into a table.
	 */
	if (!fault_is_perm || (logging_active && write_fault)) {
		ret = kvm_mmu_topup_memory_cache(memcache,
						 kvm_mmu_cache_min_pages(vcpu->arch.hw_mmu));
		if (ret)
			return ret;
	}

	/*
	 * Let's check if we will get back a huge page backed by hugetlbfs, or
	 * get block mapping for device MMIO region.
	 */
	mmap_read_lock(current->mm);
	vma = vma_lookup(current->mm, hva);
	if (unlikely(!vma)) {
		kvm_err("Failed to find VMA for hva 0x%lx\n", hva);
		mmap_read_unlock(current->mm);
		return -EFAULT;
	}

	/*
	 * logging_active is guaranteed to never be true for VM_PFNMAP
	 * memslots.
	 */
	if (logging_active) {
		force_pte = true;
		vma_shift = PAGE_SHIFT;
	} else {
		vma_shift = get_vma_page_shift(vma, hva);
	}

	switch (vma_shift) {
#ifndef __PAGETABLE_PMD_FOLDED
	case PUD_SHIFT:
		if (fault_supports_stage2_huge_mapping(memslot, hva, PUD_SIZE))
			break;
		fallthrough;
#endif
	case CONT_PMD_SHIFT:
		vma_shift = PMD_SHIFT;
		fallthrough;
	case PMD_SHIFT:
		if (fault_supports_stage2_huge_mapping(memslot, hva, PMD_SIZE))
			break;
		fallthrough;
	case CONT_PTE_SHIFT:
		vma_shift = PAGE_SHIFT;
		force_pte = true;
		fallthrough;
	case PAGE_SHIFT:
		break;
	default:
		WARN_ONCE(1, "Unknown vma_shift %d", vma_shift);
	}

	vma_pagesize = 1UL << vma_shift;
	if (vma_pagesize == PMD_SIZE || vma_pagesize == PUD_SIZE)
		fault_ipa &= ~(vma_pagesize - 1);

	gfn = fault_ipa >> PAGE_SHIFT;
	mte_allowed = kvm_vma_mte_allowed(vma);

	vfio_allow_any_uc = vma->vm_flags & VM_ALLOW_ANY_UNCACHED;

	/* Don't use the VMA after the unlock -- it may have vanished */
	vma = NULL;

	/*
	 * Read mmu_invalidate_seq so that KVM can detect if the results of
	 * vma_lookup() or __gfn_to_pfn_memslot() become stale prior to
	 * acquiring kvm->mmu_lock.
	 *
	 * Rely on mmap_read_unlock() for an implicit smp_rmb(), which pairs
	 * with the smp_wmb() in kvm_mmu_invalidate_end().
	 */
	mmu_seq = vcpu->kvm->mmu_invalidate_seq;
	mmap_read_unlock(current->mm);

	pfn = __gfn_to_pfn_memslot(memslot, gfn, false, false, NULL,
				   write_fault, &writable, NULL);
	if (pfn == KVM_PFN_ERR_HWPOISON) {
		kvm_send_hwpoison_signal(hva, vma_shift);
		return 0;
	}
	if (is_error_noslot_pfn(pfn))
		return -EFAULT;

	if (kvm_is_device_pfn(pfn)) {
		/*
		 * If the page was identified as device early by looking at
		 * the VMA flags, vma_pagesize is already representing the
		 * largest quantity we can map.  If instead it was mapped
		 * via gfn_to_pfn_prot(), vma_pagesize is set to PAGE_SIZE
		 * and must not be upgraded.
		 *
		 * In both cases, we don't let transparent_hugepage_adjust()
		 * change things at the last minute.
		 */
		device = true;
	} else if (logging_active && !write_fault) {
		/*
		 * Only actually map the page as writable if this was a write
		 * fault.
		 */
		writable = false;
	}

	if (exec_fault && device)
		return -ENOEXEC;

	read_lock(&kvm->mmu_lock);
	pgt = vcpu->arch.hw_mmu->pgt;
	if (mmu_invalidate_retry(kvm, mmu_seq)) {
		ret = -EAGAIN;
		goto out_unlock;
	}

	/*
	 * If we are not forced to use page mapping, check if we are
	 * backed by a THP and thus use block mapping if possible.
	 */
	if (vma_pagesize == PAGE_SIZE && !(force_pte || device)) {
		if (fault_is_perm && fault_granule > PAGE_SIZE)
			vma_pagesize = fault_granule;
		else
			vma_pagesize = transparent_hugepage_adjust(kvm, memslot,
								   hva, &pfn,
								   &fault_ipa);

		if (vma_pagesize < 0) {
			ret = vma_pagesize;
			goto out_unlock;
		}
	}

	if (!fault_is_perm && !device && kvm_has_mte(kvm)) {
		/* Check the VMM hasn't introduced a new disallowed VMA */
		if (mte_allowed) {
			sanitise_mte_tags(kvm, pfn, vma_pagesize);
		} else {
			ret = -EFAULT;
			goto out_unlock;
		}
	}

	if (writable)
		prot |= KVM_PGTABLE_PROT_W;

	if (exec_fault)
		prot |= KVM_PGTABLE_PROT_X;

	if (device) {
		if (vfio_allow_any_uc)
			prot |= KVM_PGTABLE_PROT_NORMAL_NC;
		else
			prot |= KVM_PGTABLE_PROT_DEVICE;
	} else if (cpus_have_final_cap(ARM64_HAS_CACHE_DIC)) {
		prot |= KVM_PGTABLE_PROT_X;
	}

	/*
	 * Under the premise of getting a FSC_PERM fault, we just need to relax
	 * permissions only if vma_pagesize equals fault_granule. Otherwise,
	 * kvm_pgtable_stage2_map() should be called to change block size.
	 */
	if (fault_is_perm && vma_pagesize == fault_granule)
		ret = kvm_pgtable_stage2_relax_perms(pgt, fault_ipa, prot);
	else
		ret = kvm_pgtable_stage2_map(pgt, fault_ipa, vma_pagesize,
					     __pfn_to_phys(pfn), prot,
					     memcache,
					     KVM_PGTABLE_WALK_HANDLE_FAULT |
					     KVM_PGTABLE_WALK_SHARED);
out_unlock:
	read_unlock(&kvm->mmu_lock);

	/* Mark the page dirty only if the fault is handled successfully */
	if (writable && !ret) {
		kvm_set_pfn_dirty(pfn);
		mark_page_dirty_in_slot(kvm, memslot, gfn);
	}

<<<<<<< HEAD
out_unlock:
	read_unlock(&kvm->mmu_lock);
=======
>>>>>>> 0c383648
	kvm_release_pfn_clean(pfn);
	return ret != -EAGAIN ? ret : 0;
}

/* Resolve the access fault by making the page young again. */
static void handle_access_fault(struct kvm_vcpu *vcpu, phys_addr_t fault_ipa)
{
	kvm_pte_t pte;
	struct kvm_s2_mmu *mmu;

	trace_kvm_access_fault(fault_ipa);

	read_lock(&vcpu->kvm->mmu_lock);
	mmu = vcpu->arch.hw_mmu;
	pte = kvm_pgtable_stage2_mkyoung(mmu->pgt, fault_ipa);
	read_unlock(&vcpu->kvm->mmu_lock);

	if (kvm_pte_valid(pte))
		kvm_set_pfn_accessed(kvm_pte_to_pfn(pte));
}

/**
 * kvm_handle_guest_abort - handles all 2nd stage aborts
 * @vcpu:	the VCPU pointer
 *
 * Any abort that gets to the host is almost guaranteed to be caused by a
 * missing second stage translation table entry, which can mean that either the
 * guest simply needs more memory and we must allocate an appropriate page or it
 * can mean that the guest tried to access I/O memory, which is emulated by user
 * space. The distinction is based on the IPA causing the fault and whether this
 * memory region has been registered as standard RAM by user space.
 */
int kvm_handle_guest_abort(struct kvm_vcpu *vcpu)
{
	unsigned long esr;
	phys_addr_t fault_ipa;
	struct kvm_memory_slot *memslot;
	unsigned long hva;
	bool is_iabt, write_fault, writable;
	gfn_t gfn;
	int ret, idx;

	esr = kvm_vcpu_get_esr(vcpu);

	fault_ipa = kvm_vcpu_get_fault_ipa(vcpu);
	is_iabt = kvm_vcpu_trap_is_iabt(vcpu);

	if (esr_fsc_is_translation_fault(esr)) {
		/* Beyond sanitised PARange (which is the IPA limit) */
		if (fault_ipa >= BIT_ULL(get_kvm_ipa_limit())) {
			kvm_inject_size_fault(vcpu);
			return 1;
		}

		/* Falls between the IPA range and the PARange? */
		if (fault_ipa >= BIT_ULL(vcpu->arch.hw_mmu->pgt->ia_bits)) {
			fault_ipa |= kvm_vcpu_get_hfar(vcpu) & GENMASK(11, 0);

			if (is_iabt)
				kvm_inject_pabt(vcpu, fault_ipa);
			else
				kvm_inject_dabt(vcpu, fault_ipa);
			return 1;
		}
	}

	/* Synchronous External Abort? */
	if (kvm_vcpu_abt_issea(vcpu)) {
		/*
		 * For RAS the host kernel may handle this abort.
		 * There is no need to pass the error into the guest.
		 */
		if (kvm_handle_guest_sea(fault_ipa, kvm_vcpu_get_esr(vcpu)))
			kvm_inject_vabt(vcpu);

		return 1;
	}

	trace_kvm_guest_fault(*vcpu_pc(vcpu), kvm_vcpu_get_esr(vcpu),
			      kvm_vcpu_get_hfar(vcpu), fault_ipa);

	/* Check the stage-2 fault is trans. fault or write fault */
	if (!esr_fsc_is_translation_fault(esr) &&
	    !esr_fsc_is_permission_fault(esr) &&
	    !esr_fsc_is_access_flag_fault(esr)) {
		kvm_err("Unsupported FSC: EC=%#x xFSC=%#lx ESR_EL2=%#lx\n",
			kvm_vcpu_trap_get_class(vcpu),
			(unsigned long)kvm_vcpu_trap_get_fault(vcpu),
			(unsigned long)kvm_vcpu_get_esr(vcpu));
		return -EFAULT;
	}

	idx = srcu_read_lock(&vcpu->kvm->srcu);

	gfn = fault_ipa >> PAGE_SHIFT;
	memslot = gfn_to_memslot(vcpu->kvm, gfn);
	hva = gfn_to_hva_memslot_prot(memslot, gfn, &writable);
	write_fault = kvm_is_write_fault(vcpu);
	if (kvm_is_error_hva(hva) || (write_fault && !writable)) {
		/*
		 * The guest has put either its instructions or its page-tables
		 * somewhere it shouldn't have. Userspace won't be able to do
		 * anything about this (there's no syndrome for a start), so
		 * re-inject the abort back into the guest.
		 */
		if (is_iabt) {
			ret = -ENOEXEC;
			goto out;
		}

		if (kvm_vcpu_abt_iss1tw(vcpu)) {
			kvm_inject_dabt(vcpu, kvm_vcpu_get_hfar(vcpu));
			ret = 1;
			goto out_unlock;
		}

		/*
		 * Check for a cache maintenance operation. Since we
		 * ended-up here, we know it is outside of any memory
		 * slot. But we can't find out if that is for a device,
		 * or if the guest is just being stupid. The only thing
		 * we know for sure is that this range cannot be cached.
		 *
		 * So let's assume that the guest is just being
		 * cautious, and skip the instruction.
		 */
		if (kvm_is_error_hva(hva) && kvm_vcpu_dabt_is_cm(vcpu)) {
			kvm_incr_pc(vcpu);
			ret = 1;
			goto out_unlock;
		}

		/*
		 * The IPA is reported as [MAX:12], so we need to
		 * complement it with the bottom 12 bits from the
		 * faulting VA. This is always 12 bits, irrespective
		 * of the page size.
		 */
		fault_ipa |= kvm_vcpu_get_hfar(vcpu) & ((1 << 12) - 1);
		ret = io_mem_abort(vcpu, fault_ipa);
		goto out_unlock;
	}

	/* Userspace should not be able to register out-of-bounds IPAs */
	VM_BUG_ON(fault_ipa >= kvm_phys_size(vcpu->arch.hw_mmu));

	if (esr_fsc_is_access_flag_fault(esr)) {
		handle_access_fault(vcpu, fault_ipa);
		ret = 1;
		goto out_unlock;
	}

	ret = user_mem_abort(vcpu, fault_ipa, memslot, hva,
			     esr_fsc_is_permission_fault(esr));
	if (ret == 0)
		ret = 1;
out:
	if (ret == -ENOEXEC) {
		kvm_inject_pabt(vcpu, kvm_vcpu_get_hfar(vcpu));
		ret = 1;
	}
out_unlock:
	srcu_read_unlock(&vcpu->kvm->srcu, idx);
	return ret;
}

bool kvm_unmap_gfn_range(struct kvm *kvm, struct kvm_gfn_range *range)
{
	if (!kvm->arch.mmu.pgt)
		return false;

	__unmap_stage2_range(&kvm->arch.mmu, range->start << PAGE_SHIFT,
			     (range->end - range->start) << PAGE_SHIFT,
			     range->may_block);

	return false;
}

<<<<<<< HEAD
bool kvm_set_spte_gfn(struct kvm *kvm, struct kvm_gfn_range *range)
{
	kvm_pfn_t pfn = pte_pfn(range->arg.pte);

	if (!kvm->arch.mmu.pgt)
		return false;

	WARN_ON(range->end - range->start != 1);

	/*
	 * If the page isn't tagged, defer to user_mem_abort() for sanitising
	 * the MTE tags. The S2 pte should have been unmapped by
	 * mmu_notifier_invalidate_range_end().
	 */
	if (kvm_has_mte(kvm) && !page_mte_tagged(pfn_to_page(pfn)))
		return false;

	/*
	 * We've moved a page around, probably through CoW, so let's treat
	 * it just like a translation fault and the map handler will clean
	 * the cache to the PoC.
	 *
	 * The MMU notifiers will have unmapped a huge PMD before calling
	 * ->change_pte() (which in turn calls kvm_set_spte_gfn()) and
	 * therefore we never need to clear out a huge PMD through this
	 * calling path and a memcache is not required.
	 */
	kvm_pgtable_stage2_map(kvm->arch.mmu.pgt, range->start << PAGE_SHIFT,
			       PAGE_SIZE, __pfn_to_phys(pfn),
			       KVM_PGTABLE_PROT_R, NULL, 0);

	return false;
}

=======
>>>>>>> 0c383648
bool kvm_age_gfn(struct kvm *kvm, struct kvm_gfn_range *range)
{
	u64 size = (range->end - range->start) << PAGE_SHIFT;

	if (!kvm->arch.mmu.pgt)
		return false;

	return kvm_pgtable_stage2_test_clear_young(kvm->arch.mmu.pgt,
						   range->start << PAGE_SHIFT,
						   size, true);
}

bool kvm_test_age_gfn(struct kvm *kvm, struct kvm_gfn_range *range)
{
	u64 size = (range->end - range->start) << PAGE_SHIFT;

	if (!kvm->arch.mmu.pgt)
		return false;

	return kvm_pgtable_stage2_test_clear_young(kvm->arch.mmu.pgt,
						   range->start << PAGE_SHIFT,
						   size, false);
}

phys_addr_t kvm_mmu_get_httbr(void)
{
	return __pa(hyp_pgtable->pgd);
}

phys_addr_t kvm_get_idmap_vector(void)
{
	return hyp_idmap_vector;
}

static int kvm_map_idmap_text(void)
{
	unsigned long size = hyp_idmap_end - hyp_idmap_start;
	int err = __create_hyp_mappings(hyp_idmap_start, size, hyp_idmap_start,
					PAGE_HYP_EXEC);
	if (err)
		kvm_err("Failed to idmap %lx-%lx\n",
			hyp_idmap_start, hyp_idmap_end);

	return err;
}

static void *kvm_hyp_zalloc_page(void *arg)
{
	return (void *)get_zeroed_page(GFP_KERNEL);
}

static struct kvm_pgtable_mm_ops kvm_hyp_mm_ops = {
	.zalloc_page		= kvm_hyp_zalloc_page,
	.get_page		= kvm_host_get_page,
	.put_page		= kvm_host_put_page,
	.phys_to_virt		= kvm_host_va,
	.virt_to_phys		= kvm_host_pa,
};

int __init kvm_mmu_init(u32 *hyp_va_bits)
{
	int err;
	u32 idmap_bits;
	u32 kernel_bits;

	hyp_idmap_start = __pa_symbol(__hyp_idmap_text_start);
	hyp_idmap_start = ALIGN_DOWN(hyp_idmap_start, PAGE_SIZE);
	hyp_idmap_end = __pa_symbol(__hyp_idmap_text_end);
	hyp_idmap_end = ALIGN(hyp_idmap_end, PAGE_SIZE);
	hyp_idmap_vector = __pa_symbol(__kvm_hyp_init);

	/*
	 * We rely on the linker script to ensure at build time that the HYP
	 * init code does not cross a page boundary.
	 */
	BUG_ON((hyp_idmap_start ^ (hyp_idmap_end - 1)) & PAGE_MASK);

	/*
	 * The ID map is always configured for 48 bits of translation, which
	 * may be fewer than the number of VA bits used by the regular kernel
	 * stage 1, when VA_BITS=52.
	 *
	 * At EL2, there is only one TTBR register, and we can't switch between
	 * translation tables *and* update TCR_EL2.T0SZ at the same time. Bottom
	 * line: we need to use the extended range with *both* our translation
	 * tables.
	 *
	 * So use the maximum of the idmap VA bits and the regular kernel stage
	 * 1 VA bits to assure that the hypervisor can both ID map its code page
	 * and map any kernel memory.
	 */
	idmap_bits = IDMAP_VA_BITS;
	kernel_bits = vabits_actual;
	*hyp_va_bits = max(idmap_bits, kernel_bits);

	kvm_debug("Using %u-bit virtual addresses at EL2\n", *hyp_va_bits);
	kvm_debug("IDMAP page: %lx\n", hyp_idmap_start);
	kvm_debug("HYP VA range: %lx:%lx\n",
		  kern_hyp_va(PAGE_OFFSET),
		  kern_hyp_va((unsigned long)high_memory - 1));

	if (hyp_idmap_start >= kern_hyp_va(PAGE_OFFSET) &&
	    hyp_idmap_start <  kern_hyp_va((unsigned long)high_memory - 1) &&
	    hyp_idmap_start != (unsigned long)__hyp_idmap_text_start) {
		/*
		 * The idmap page is intersecting with the VA space,
		 * it is not safe to continue further.
		 */
		kvm_err("IDMAP intersecting with HYP VA, unable to continue\n");
		err = -EINVAL;
		goto out;
	}

	hyp_pgtable = kzalloc(sizeof(*hyp_pgtable), GFP_KERNEL);
	if (!hyp_pgtable) {
		kvm_err("Hyp mode page-table not allocated\n");
		err = -ENOMEM;
		goto out;
	}

	err = kvm_pgtable_hyp_init(hyp_pgtable, *hyp_va_bits, &kvm_hyp_mm_ops);
	if (err)
		goto out_free_pgtable;

	err = kvm_map_idmap_text();
	if (err)
		goto out_destroy_pgtable;

	io_map_base = hyp_idmap_start;
	return 0;

out_destroy_pgtable:
	kvm_pgtable_hyp_destroy(hyp_pgtable);
out_free_pgtable:
	kfree(hyp_pgtable);
	hyp_pgtable = NULL;
out:
	return err;
}

void kvm_arch_commit_memory_region(struct kvm *kvm,
				   struct kvm_memory_slot *old,
				   const struct kvm_memory_slot *new,
				   enum kvm_mr_change change)
{
	bool log_dirty_pages = new && new->flags & KVM_MEM_LOG_DIRTY_PAGES;

	/*
	 * At this point memslot has been committed and there is an
	 * allocated dirty_bitmap[], dirty pages will be tracked while the
	 * memory slot is write protected.
	 */
	if (log_dirty_pages) {

		if (change == KVM_MR_DELETE)
			return;

		/*
		 * Huge and normal pages are write-protected and split
		 * on either of these two cases:
		 *
		 * 1. with initial-all-set: gradually with CLEAR ioctls,
		 */
		if (kvm_dirty_log_manual_protect_and_init_set(kvm))
			return;
		/*
		 * or
		 * 2. without initial-all-set: all in one shot when
		 *    enabling dirty logging.
		 */
		kvm_mmu_wp_memory_region(kvm, new->id);
		kvm_mmu_split_memory_region(kvm, new->id);
	} else {
		/*
		 * Free any leftovers from the eager page splitting cache. Do
		 * this when deleting, moving, disabling dirty logging, or
		 * creating the memslot (a nop). Doing it for deletes makes
		 * sure we don't leak memory, and there's no need to keep the
		 * cache around for any of the other cases.
		 */
		kvm_mmu_free_memory_cache(&kvm->arch.mmu.split_page_cache);
	}
}

int kvm_arch_prepare_memory_region(struct kvm *kvm,
				   const struct kvm_memory_slot *old,
				   struct kvm_memory_slot *new,
				   enum kvm_mr_change change)
{
	hva_t hva, reg_end;
	int ret = 0;

	if (change != KVM_MR_CREATE && change != KVM_MR_MOVE &&
			change != KVM_MR_FLAGS_ONLY)
		return 0;

	/*
	 * Prevent userspace from creating a memory region outside of the IPA
	 * space addressable by the KVM guest IPA space.
	 */
	if ((new->base_gfn + new->npages) > (kvm_phys_size(&kvm->arch.mmu) >> PAGE_SHIFT))
		return -EFAULT;

	hva = new->userspace_addr;
	reg_end = hva + (new->npages << PAGE_SHIFT);

	mmap_read_lock(current->mm);
	/*
	 * A memory region could potentially cover multiple VMAs, and any holes
	 * between them, so iterate over all of them.
	 *
	 *     +--------------------------------------------+
	 * +---------------+----------------+   +----------------+
	 * |   : VMA 1     |      VMA 2     |   |    VMA 3  :    |
	 * +---------------+----------------+   +----------------+
	 *     |               memory region                |
	 *     +--------------------------------------------+
	 */
	do {
		struct vm_area_struct *vma;

		vma = find_vma_intersection(current->mm, hva, reg_end);
		if (!vma)
			break;

		if (kvm_has_mte(kvm) && !kvm_vma_mte_allowed(vma)) {
			ret = -EINVAL;
			break;
		}

		if (vma->vm_flags & VM_PFNMAP) {
			/* IO region dirty page logging not allowed */
			if (new->flags & KVM_MEM_LOG_DIRTY_PAGES) {
				ret = -EINVAL;
				break;
			}
		}
		hva = min(reg_end, vma->vm_end);
	} while (hva < reg_end);

	mmap_read_unlock(current->mm);
	return ret;
}

void kvm_arch_free_memslot(struct kvm *kvm, struct kvm_memory_slot *slot)
{
}

void kvm_arch_memslots_updated(struct kvm *kvm, u64 gen)
{
}

void kvm_arch_flush_shadow_all(struct kvm *kvm)
{
	kvm_uninit_stage2_mmu(kvm);
}

void kvm_arch_flush_shadow_memslot(struct kvm *kvm,
				   struct kvm_memory_slot *slot)
{
	gpa_t gpa = slot->base_gfn << PAGE_SHIFT;
	phys_addr_t size = slot->npages << PAGE_SHIFT;

	write_lock(&kvm->mmu_lock);
	unmap_stage2_range(&kvm->arch.mmu, gpa, size);
	write_unlock(&kvm->mmu_lock);
}

/*
 * See note at ARMv7 ARM B1.14.4 (TL;DR: S/W ops are not easily virtualized).
 *
 * Main problems:
 * - S/W ops are local to a CPU (not broadcast)
 * - We have line migration behind our back (speculation)
 * - System caches don't support S/W at all (damn!)
 *
 * In the face of the above, the best we can do is to try and convert
 * S/W ops to VA ops. Because the guest is not allowed to infer the
 * S/W to PA mapping, it can only use S/W to nuke the whole cache,
 * which is a rather good thing for us.
 *
 * Also, it is only used when turning caches on/off ("The expected
 * usage of the cache maintenance instructions that operate by set/way
 * is associated with the cache maintenance instructions associated
 * with the powerdown and powerup of caches, if this is required by
 * the implementation.").
 *
 * We use the following policy:
 *
 * - If we trap a S/W operation, we enable VM trapping to detect
 *   caches being turned on/off, and do a full clean.
 *
 * - We flush the caches on both caches being turned on and off.
 *
 * - Once the caches are enabled, we stop trapping VM ops.
 */
void kvm_set_way_flush(struct kvm_vcpu *vcpu)
{
	unsigned long hcr = *vcpu_hcr(vcpu);

	/*
	 * If this is the first time we do a S/W operation
	 * (i.e. HCR_TVM not set) flush the whole memory, and set the
	 * VM trapping.
	 *
	 * Otherwise, rely on the VM trapping to wait for the MMU +
	 * Caches to be turned off. At that point, we'll be able to
	 * clean the caches again.
	 */
	if (!(hcr & HCR_TVM)) {
		trace_kvm_set_way_flush(*vcpu_pc(vcpu),
					vcpu_has_cache_enabled(vcpu));
		stage2_flush_vm(vcpu->kvm);
		*vcpu_hcr(vcpu) = hcr | HCR_TVM;
	}
}

void kvm_toggle_cache(struct kvm_vcpu *vcpu, bool was_enabled)
{
	bool now_enabled = vcpu_has_cache_enabled(vcpu);

	/*
	 * If switching the MMU+caches on, need to invalidate the caches.
	 * If switching it off, need to clean the caches.
	 * Clean + invalidate does the trick always.
	 */
	if (now_enabled != was_enabled)
		stage2_flush_vm(vcpu->kvm);

	/* Caches are now on, stop trapping VM ops (until a S/W op) */
	if (now_enabled)
		*vcpu_hcr(vcpu) &= ~HCR_TVM;

	trace_kvm_toggle_cache(*vcpu_pc(vcpu), was_enabled, now_enabled);
}<|MERGE_RESOLUTION|>--- conflicted
+++ resolved
@@ -1592,11 +1592,6 @@
 		mark_page_dirty_in_slot(kvm, memslot, gfn);
 	}
 
-<<<<<<< HEAD
-out_unlock:
-	read_unlock(&kvm->mmu_lock);
-=======
->>>>>>> 0c383648
 	kvm_release_pfn_clean(pfn);
 	return ret != -EAGAIN ? ret : 0;
 }
@@ -1775,43 +1770,6 @@
 	return false;
 }
 
-<<<<<<< HEAD
-bool kvm_set_spte_gfn(struct kvm *kvm, struct kvm_gfn_range *range)
-{
-	kvm_pfn_t pfn = pte_pfn(range->arg.pte);
-
-	if (!kvm->arch.mmu.pgt)
-		return false;
-
-	WARN_ON(range->end - range->start != 1);
-
-	/*
-	 * If the page isn't tagged, defer to user_mem_abort() for sanitising
-	 * the MTE tags. The S2 pte should have been unmapped by
-	 * mmu_notifier_invalidate_range_end().
-	 */
-	if (kvm_has_mte(kvm) && !page_mte_tagged(pfn_to_page(pfn)))
-		return false;
-
-	/*
-	 * We've moved a page around, probably through CoW, so let's treat
-	 * it just like a translation fault and the map handler will clean
-	 * the cache to the PoC.
-	 *
-	 * The MMU notifiers will have unmapped a huge PMD before calling
-	 * ->change_pte() (which in turn calls kvm_set_spte_gfn()) and
-	 * therefore we never need to clear out a huge PMD through this
-	 * calling path and a memcache is not required.
-	 */
-	kvm_pgtable_stage2_map(kvm->arch.mmu.pgt, range->start << PAGE_SHIFT,
-			       PAGE_SIZE, __pfn_to_phys(pfn),
-			       KVM_PGTABLE_PROT_R, NULL, 0);
-
-	return false;
-}
-
-=======
->>>>>>> 0c383648
 bool kvm_age_gfn(struct kvm *kvm, struct kvm_gfn_range *range)
 {
 	u64 size = (range->end - range->start) << PAGE_SHIFT;
