# SPDX-License-Identifier: GPL-2.0
VERSION = 6
PATCHLEVEL = 12
<<<<<<< HEAD
SUBLEVEL = 9
=======
SUBLEVEL = 11
EXTRAVERSION =
>>>>>>> 62b2447e
NAME = Baby Opossum Posse

ifndef EXTRAVERSION
EXTRAVERSION = -production
endif

# *DOCUMENTATION*
# To see a list of typical targets execute "make help"
# More info can be located in ./README
# Comments in this file are targeted only to the developer, do not
# expect to learn how to build the kernel reading this file.

ifeq ($(filter output-sync,$(.FEATURES)),)
$(error GNU Make >= 4.0 is required. Your Make version is $(MAKE_VERSION))
endif

$(if $(filter __%, $(MAKECMDGOALS)), \
	$(error targets prefixed with '__' are only for internal use))

# That's our default target when none is given on the command line
PHONY := __all
__all:

# We are using a recursive build, so we need to do a little thinking
# to get the ordering right.
#
# Most importantly: sub-Makefiles should only ever modify files in
# their own directory. If in some directory we have a dependency on
# a file in another dir (which doesn't happen often, but it's often
# unavoidable when linking the built-in.a targets which finally
# turn into vmlinux), we will call a sub make in that other dir, and
# after that we are sure that everything which is in that other dir
# is now up to date.
#
# The only cases where we need to modify files which have global
# effects are thus separated out and done before the recursive
# descending is started. They are now explicitly listed as the
# prepare rule.

this-makefile := $(lastword $(MAKEFILE_LIST))
abs_srctree := $(realpath $(dir $(this-makefile)))
abs_objtree := $(CURDIR)

ifneq ($(sub_make_done),1)

# Do not use make's built-in rules and variables
# (this increases performance and avoids hard-to-debug behaviour)
MAKEFLAGS += -rR

# Avoid funny character set dependencies
unexport LC_ALL
LC_COLLATE=C
LC_NUMERIC=C
export LC_COLLATE LC_NUMERIC

# Avoid interference with shell env settings
unexport GREP_OPTIONS

# Beautify output
# ---------------------------------------------------------------------------
#
# Most of build commands in Kbuild start with "cmd_". You can optionally define
# "quiet_cmd_*". If defined, the short log is printed. Otherwise, no log from
# that command is printed by default.
#
# e.g.)
#    quiet_cmd_depmod = DEPMOD  $(MODLIB)
#          cmd_depmod = $(srctree)/scripts/depmod.sh $(DEPMOD) $(KERNELRELEASE)
#
# A simple variant is to prefix commands with $(Q) - that's useful
# for commands that shall be hidden in non-verbose mode.
#
#    $(Q)$(MAKE) $(build)=scripts/basic
#
# If KBUILD_VERBOSE contains 1, the whole command is echoed.
# If KBUILD_VERBOSE contains 2, the reason for rebuilding is printed.
#
# To put more focus on warnings, be less verbose as default
# Use 'make V=1' to see the full commands

ifeq ("$(origin V)", "command line")
  KBUILD_VERBOSE = $(V)
endif

quiet = quiet_
Q = @

ifneq ($(findstring 1, $(KBUILD_VERBOSE)),)
  quiet =
  Q =
endif

# If the user is running make -s (silent mode), suppress echoing of
# commands
ifneq ($(findstring s,$(firstword -$(MAKEFLAGS))),)
quiet=silent_
override KBUILD_VERBOSE :=
endif

export quiet Q KBUILD_VERBOSE

# Call a source code checker (by default, "sparse") as part of the
# C compilation.
#
# Use 'make C=1' to enable checking of only re-compiled files.
# Use 'make C=2' to enable checking of *all* source files, regardless
# of whether they are re-compiled or not.
#
# See the file "Documentation/dev-tools/sparse.rst" for more details,
# including where to get the "sparse" utility.

ifeq ("$(origin C)", "command line")
  KBUILD_CHECKSRC = $(C)
endif
ifndef KBUILD_CHECKSRC
  KBUILD_CHECKSRC = 0
endif

export KBUILD_CHECKSRC

# Enable "clippy" (a linter) as part of the Rust compilation.
#
# Use 'make CLIPPY=1' to enable it.
ifeq ("$(origin CLIPPY)", "command line")
  KBUILD_CLIPPY := $(CLIPPY)
endif

export KBUILD_CLIPPY

# Use make M=dir or set the environment variable KBUILD_EXTMOD to specify the
# directory of external module to build. Setting M= takes precedence.
ifeq ("$(origin M)", "command line")
  KBUILD_EXTMOD := $(M)
endif

$(if $(word 2, $(KBUILD_EXTMOD)), \
	$(error building multiple external modules is not supported))

$(foreach x, % :, $(if $(findstring $x, $(KBUILD_EXTMOD)), \
	$(error module directory path cannot contain '$x')))

# Remove trailing slashes
ifneq ($(filter %/, $(KBUILD_EXTMOD)),)
KBUILD_EXTMOD := $(shell dirname $(KBUILD_EXTMOD).)
endif

export KBUILD_EXTMOD

# backward compatibility
KBUILD_EXTRA_WARN ?= $(KBUILD_ENABLE_EXTRA_GCC_CHECKS)

ifeq ("$(origin W)", "command line")
  KBUILD_EXTRA_WARN := $(W)
endif

export KBUILD_EXTRA_WARN

# Kbuild will save output files in the current working directory.
# This does not need to match to the root of the kernel source tree.
#
# For example, you can do this:
#
#  cd /dir/to/store/output/files; make -f /dir/to/kernel/source/Makefile
#
# If you want to save output files in a different location, there are
# two syntaxes to specify it.
#
# 1) O=
# Use "make O=dir/to/store/output/files/"
#
# 2) Set KBUILD_OUTPUT
# Set the environment variable KBUILD_OUTPUT to point to the output directory.
# export KBUILD_OUTPUT=dir/to/store/output/files/; make
#
# The O= assignment takes precedence over the KBUILD_OUTPUT environment
# variable.

# Do we want to change the working directory?
ifeq ("$(origin O)", "command line")
  KBUILD_OUTPUT := $(O)
endif

ifneq ($(KBUILD_OUTPUT),)
# $(realpath ...) gets empty if the path does not exist. Run 'mkdir -p' first.
$(shell mkdir -p "$(KBUILD_OUTPUT)")
# $(realpath ...) resolves symlinks
abs_objtree := $(realpath $(KBUILD_OUTPUT))
$(if $(abs_objtree),,$(error failed to create output directory "$(KBUILD_OUTPUT)"))
endif # ifneq ($(KBUILD_OUTPUT),)

ifneq ($(words $(subst :, ,$(abs_srctree))), 1)
$(error source directory cannot contain spaces or colons)
endif

export sub_make_done := 1

endif # sub_make_done

ifeq ($(abs_objtree),$(CURDIR))
# Suppress "Entering directory ..." if we are at the final work directory.
no-print-directory := --no-print-directory
else
# Recursion to show "Entering directory ..."
need-sub-make := 1
endif

ifeq ($(filter --no-print-directory, $(MAKEFLAGS)),)
# If --no-print-directory is unset, recurse once again to set it.
# You may end up recursing into __sub-make twice. This is needed due to the
# behavior change in GNU Make 4.4.1.
need-sub-make := 1
endif

ifeq ($(need-sub-make),1)

PHONY += $(MAKECMDGOALS) __sub-make

$(filter-out $(this-makefile), $(MAKECMDGOALS)) __all: __sub-make
	@:

# Invoke a second make in the output directory, passing relevant variables
__sub-make:
	$(Q)$(MAKE) $(no-print-directory) -C $(abs_objtree) \
	-f $(abs_srctree)/Makefile $(MAKECMDGOALS)

else # need-sub-make

# We process the rest of the Makefile if this is the final invocation of make

ifeq ($(abs_srctree),$(abs_objtree))
        # building in the source tree
        srctree := .
	building_out_of_srctree :=
else
        ifeq ($(abs_srctree)/,$(dir $(abs_objtree)))
                # building in a subdirectory of the source tree
                srctree := ..
        else
                srctree := $(abs_srctree)
        endif
	building_out_of_srctree := 1
endif

ifneq ($(KBUILD_ABS_SRCTREE),)
srctree := $(abs_srctree)
endif

objtree		:= .

VPATH		:=

ifeq ($(KBUILD_EXTMOD),)
ifdef building_out_of_srctree
VPATH		:= $(srctree)
endif
endif

export building_out_of_srctree srctree objtree VPATH

# To make sure we do not include .config for any of the *config targets
# catch them early, and hand them over to scripts/kconfig/Makefile
# It is allowed to specify more targets when calling make, including
# mixing *config targets and build targets.
# For example 'make oldconfig all'.
# Detect when mixed targets is specified, and make a second invocation
# of make so .config is not included in this case either (for *config).

version_h := include/generated/uapi/linux/version.h

clean-targets := %clean mrproper cleandocs
no-dot-config-targets := $(clean-targets) \
			 cscope gtags TAGS tags help% %docs check% coccicheck \
			 $(version_h) headers headers_% archheaders archscripts \
			 %asm-generic kernelversion %src-pkg dt_binding_check \
			 outputmakefile rustavailable rustfmt rustfmtcheck
no-sync-config-targets := $(no-dot-config-targets) %install modules_sign kernelrelease \
			  image_name
single-targets := %.a %.i %.ko %.lds %.ll %.lst %.mod %.o %.rsi %.s %.symtypes %/

config-build	:=
mixed-build	:=
need-config	:= 1
may-sync-config	:= 1
single-build	:=

ifneq ($(filter $(no-dot-config-targets), $(MAKECMDGOALS)),)
    ifeq ($(filter-out $(no-dot-config-targets), $(MAKECMDGOALS)),)
        need-config :=
    endif
endif

ifneq ($(filter $(no-sync-config-targets), $(MAKECMDGOALS)),)
    ifeq ($(filter-out $(no-sync-config-targets), $(MAKECMDGOALS)),)
        may-sync-config :=
    endif
endif

need-compiler := $(may-sync-config)

ifneq ($(KBUILD_EXTMOD),)
    may-sync-config :=
endif

ifeq ($(KBUILD_EXTMOD),)
    ifneq ($(filter %config,$(MAKECMDGOALS)),)
        config-build := 1
        ifneq ($(words $(MAKECMDGOALS)),1)
            mixed-build := 1
        endif
    endif
endif

# We cannot build single targets and the others at the same time
ifneq ($(filter $(single-targets), $(MAKECMDGOALS)),)
    single-build := 1
    ifneq ($(filter-out $(single-targets), $(MAKECMDGOALS)),)
        mixed-build := 1
    endif
endif

# For "make -j clean all", "make -j mrproper defconfig all", etc.
ifneq ($(filter $(clean-targets),$(MAKECMDGOALS)),)
    ifneq ($(filter-out $(clean-targets),$(MAKECMDGOALS)),)
        mixed-build := 1
    endif
endif

# install and modules_install need also be processed one by one
ifneq ($(filter install,$(MAKECMDGOALS)),)
    ifneq ($(filter modules_install,$(MAKECMDGOALS)),)
        mixed-build := 1
    endif
endif

ifdef mixed-build
# ===========================================================================
# We're called with mixed targets (*config and build targets).
# Handle them one by one.

PHONY += $(MAKECMDGOALS) __build_one_by_one

$(MAKECMDGOALS): __build_one_by_one
	@:

__build_one_by_one:
	$(Q)set -e; \
	for i in $(MAKECMDGOALS); do \
		$(MAKE) -f $(srctree)/Makefile $$i; \
	done

else # !mixed-build

include $(srctree)/scripts/Kbuild.include

# Read KERNELRELEASE from include/config/kernel.release (if it exists)
KERNELRELEASE = $(call read-file, include/config/kernel.release)
KERNELVERSION = $(VERSION)$(if $(PATCHLEVEL),.$(PATCHLEVEL)$(if $(SUBLEVEL),.$(SUBLEVEL)))$(EXTRAVERSION)
export VERSION PATCHLEVEL SUBLEVEL KERNELRELEASE KERNELVERSION

include $(srctree)/scripts/subarch.include

# Cross compiling and selecting different set of gcc/bin-utils
# ---------------------------------------------------------------------------
#
# When performing cross compilation for other architectures ARCH shall be set
# to the target architecture. (See arch/* for the possibilities).
# ARCH can be set during invocation of make:
# make ARCH=arm64
# Another way is to have ARCH set in the environment.
# The default ARCH is the host where make is executed.

# CROSS_COMPILE specify the prefix used for all executables used
# during compilation. Only gcc and related bin-utils executables
# are prefixed with $(CROSS_COMPILE).
# CROSS_COMPILE can be set on the command line
# make CROSS_COMPILE=aarch64-linux-gnu-
# Alternatively CROSS_COMPILE can be set in the environment.
# Default value for CROSS_COMPILE is not to prefix executables
# Note: Some architectures assign CROSS_COMPILE in their arch/*/Makefile
ARCH		?= $(SUBARCH)

# Architecture as present in compile.h
UTS_MACHINE 	:= $(ARCH)
SRCARCH 	:= $(ARCH)

# Additional ARCH settings for x86
ifeq ($(ARCH),i386)
        SRCARCH := x86
endif
ifeq ($(ARCH),x86_64)
        SRCARCH := x86
endif

# Additional ARCH settings for sparc
ifeq ($(ARCH),sparc32)
       SRCARCH := sparc
endif
ifeq ($(ARCH),sparc64)
       SRCARCH := sparc
endif

# Additional ARCH settings for parisc
ifeq ($(ARCH),parisc64)
       SRCARCH := parisc
endif

export cross_compiling :=
ifneq ($(SRCARCH),$(SUBARCH))
cross_compiling := 1
endif

KCONFIG_CONFIG	?= .config
export KCONFIG_CONFIG

# SHELL used by kbuild
CONFIG_SHELL := sh

HOST_LFS_CFLAGS := $(shell getconf LFS_CFLAGS 2>/dev/null)
HOST_LFS_LDFLAGS := $(shell getconf LFS_LDFLAGS 2>/dev/null)
HOST_LFS_LIBS := $(shell getconf LFS_LIBS 2>/dev/null)

ifneq ($(LLVM),)
ifneq ($(filter %/,$(LLVM)),)
LLVM_PREFIX := $(LLVM)
else ifneq ($(filter -%,$(LLVM)),)
LLVM_SUFFIX := $(LLVM)
endif

HOSTCC	= $(LLVM_PREFIX)clang$(LLVM_SUFFIX)
HOSTCXX	= $(LLVM_PREFIX)clang++$(LLVM_SUFFIX)
else
HOSTCC	= gcc
HOSTCXX	= g++
endif
HOSTRUSTC = rustc
HOSTPKG_CONFIG	= pkg-config

KBUILD_USERHOSTCFLAGS := -Wall -Wmissing-prototypes -Wstrict-prototypes \
			 -O2 -fomit-frame-pointer -std=gnu11
KBUILD_USERCFLAGS  := $(KBUILD_USERHOSTCFLAGS) $(USERCFLAGS)
KBUILD_USERLDFLAGS := $(USERLDFLAGS)

# These flags apply to all Rust code in the tree, including the kernel and
# host programs.
export rust_common_flags := --edition=2021 \
			    -Zbinary_dep_depinfo=y \
			    -Astable_features \
			    -Dunsafe_op_in_unsafe_fn \
			    -Dnon_ascii_idents \
			    -Wrust_2018_idioms \
			    -Wunreachable_pub \
			    -Wmissing_docs \
			    -Wrustdoc::missing_crate_level_docs \
			    -Wclippy::all \
			    -Wclippy::mut_mut \
			    -Wclippy::needless_bitwise_bool \
			    -Wclippy::needless_continue \
			    -Aclippy::needless_lifetimes \
			    -Wclippy::no_mangle_with_rust_abi \
			    -Wclippy::dbg_macro

KBUILD_HOSTCFLAGS   := $(KBUILD_USERHOSTCFLAGS) $(HOST_LFS_CFLAGS) \
		       $(HOSTCFLAGS) -I $(srctree)/scripts/include
KBUILD_HOSTCXXFLAGS := -Wall -O2 $(HOST_LFS_CFLAGS) $(HOSTCXXFLAGS) \
		       -I $(srctree)/scripts/include
KBUILD_HOSTRUSTFLAGS := $(rust_common_flags) -O -Cstrip=debuginfo \
			-Zallow-features= $(HOSTRUSTFLAGS)
KBUILD_HOSTLDFLAGS  := $(HOST_LFS_LDFLAGS) $(HOSTLDFLAGS)
KBUILD_HOSTLDLIBS   := $(HOST_LFS_LIBS) $(HOSTLDLIBS)

# Make variables (CC, etc...)
CPP		= $(CC) -E
ifneq ($(LLVM),)
CC		= $(LLVM_PREFIX)clang$(LLVM_SUFFIX)
LD		= $(LLVM_PREFIX)ld.lld$(LLVM_SUFFIX)
AR		= $(LLVM_PREFIX)llvm-ar$(LLVM_SUFFIX)
NM		= $(LLVM_PREFIX)llvm-nm$(LLVM_SUFFIX)
OBJCOPY		= $(LLVM_PREFIX)llvm-objcopy$(LLVM_SUFFIX)
OBJDUMP		= $(LLVM_PREFIX)llvm-objdump$(LLVM_SUFFIX)
READELF		= $(LLVM_PREFIX)llvm-readelf$(LLVM_SUFFIX)
STRIP		= $(LLVM_PREFIX)llvm-strip$(LLVM_SUFFIX)
else
CC		= $(CROSS_COMPILE)gcc
LD		= $(CROSS_COMPILE)ld
AR		= $(CROSS_COMPILE)ar
NM		= $(CROSS_COMPILE)nm
OBJCOPY		= $(CROSS_COMPILE)objcopy
OBJDUMP		= $(CROSS_COMPILE)objdump
READELF		= $(CROSS_COMPILE)readelf
STRIP		= $(CROSS_COMPILE)strip
endif
RUSTC		= rustc
RUSTDOC		= rustdoc
RUSTFMT		= rustfmt
CLIPPY_DRIVER	= clippy-driver
BINDGEN		= bindgen
PAHOLE		= pahole
RESOLVE_BTFIDS	= $(objtree)/tools/bpf/resolve_btfids/resolve_btfids
LEX		= flex
YACC		= bison
AWK		= awk
INSTALLKERNEL  := installkernel
PERL		= perl
PYTHON3		= python3
CHECK		= sparse
BASH		= bash
KGZIP		= gzip
KBZIP2		= bzip2
KLZOP		= lzop
LZMA		= lzma
LZ4		= lz4c
XZ		= xz
ZSTD		= zstd

CHECKFLAGS     := -D__linux__ -Dlinux -D__STDC__ -Dunix -D__unix__ \
		  -Wbitwise -Wno-return-void -Wno-unknown-attribute $(CF)
NOSTDINC_FLAGS :=
CFLAGS_MODULE   =
RUSTFLAGS_MODULE =
AFLAGS_MODULE   =
LDFLAGS_MODULE  =
CFLAGS_KERNEL	=
RUSTFLAGS_KERNEL =
AFLAGS_KERNEL	=
LDFLAGS_vmlinux =

# Use USERINCLUDE when you must reference the UAPI directories only.
USERINCLUDE    := \
		-I$(srctree)/arch/$(SRCARCH)/include/uapi \
		-I$(objtree)/arch/$(SRCARCH)/include/generated/uapi \
		-I$(srctree)/include/uapi \
		-I$(objtree)/include/generated/uapi \
                -include $(srctree)/include/linux/compiler-version.h \
                -include $(srctree)/include/linux/kconfig.h

# Use LINUXINCLUDE when you must reference the include/ directory.
# Needed to be compatible with the O= option
LINUXINCLUDE    := \
		-I$(srctree)/arch/$(SRCARCH)/include \
		-I$(objtree)/arch/$(SRCARCH)/include/generated \
		$(if $(building_out_of_srctree),-I$(srctree)/include) \
		-I$(objtree)/include \
		$(USERINCLUDE)

KBUILD_AFLAGS   := -D__ASSEMBLY__ -fno-PIE

KBUILD_CFLAGS :=
KBUILD_CFLAGS += -std=gnu11
KBUILD_CFLAGS += -fshort-wchar
KBUILD_CFLAGS += -funsigned-char
KBUILD_CFLAGS += -fno-common
KBUILD_CFLAGS += -fno-PIE
KBUILD_CFLAGS += -fno-strict-aliasing

KBUILD_CPPFLAGS := -D__KERNEL__
KBUILD_RUSTFLAGS := $(rust_common_flags) \
		    -Cpanic=abort -Cembed-bitcode=n -Clto=n \
		    -Cforce-unwind-tables=n -Ccodegen-units=1 \
		    -Csymbol-mangling-version=v0 \
		    -Crelocation-model=static \
		    -Zfunction-sections=n \
		    -Wclippy::float_arithmetic

KBUILD_AFLAGS_KERNEL :=
KBUILD_CFLAGS_KERNEL :=
KBUILD_RUSTFLAGS_KERNEL :=
KBUILD_AFLAGS_MODULE  := -DMODULE
KBUILD_CFLAGS_MODULE  := -DMODULE
KBUILD_RUSTFLAGS_MODULE := --cfg MODULE
KBUILD_LDFLAGS_MODULE :=
KBUILD_LDFLAGS :=
CLANG_FLAGS :=

ifeq ($(KBUILD_CLIPPY),1)
	RUSTC_OR_CLIPPY_QUIET := CLIPPY
	RUSTC_OR_CLIPPY = $(CLIPPY_DRIVER)
else
	RUSTC_OR_CLIPPY_QUIET := RUSTC
	RUSTC_OR_CLIPPY = $(RUSTC)
endif

# Allows the usage of unstable features in stable compilers.
export RUSTC_BOOTSTRAP := 1

export ARCH SRCARCH CONFIG_SHELL BASH HOSTCC KBUILD_HOSTCFLAGS CROSS_COMPILE LD CC HOSTPKG_CONFIG
export RUSTC RUSTDOC RUSTFMT RUSTC_OR_CLIPPY_QUIET RUSTC_OR_CLIPPY BINDGEN
export HOSTRUSTC KBUILD_HOSTRUSTFLAGS
export CPP AR NM STRIP OBJCOPY OBJDUMP READELF PAHOLE RESOLVE_BTFIDS LEX YACC AWK INSTALLKERNEL
export PERL PYTHON3 CHECK CHECKFLAGS MAKE UTS_MACHINE HOSTCXX
export KGZIP KBZIP2 KLZOP LZMA LZ4 XZ ZSTD
export KBUILD_HOSTCXXFLAGS KBUILD_HOSTLDFLAGS KBUILD_HOSTLDLIBS LDFLAGS_MODULE
export KBUILD_USERCFLAGS KBUILD_USERLDFLAGS

export KBUILD_CPPFLAGS NOSTDINC_FLAGS LINUXINCLUDE OBJCOPYFLAGS KBUILD_LDFLAGS
export KBUILD_CFLAGS CFLAGS_KERNEL CFLAGS_MODULE
export KBUILD_RUSTFLAGS RUSTFLAGS_KERNEL RUSTFLAGS_MODULE
export KBUILD_AFLAGS AFLAGS_KERNEL AFLAGS_MODULE
export KBUILD_AFLAGS_MODULE KBUILD_CFLAGS_MODULE KBUILD_RUSTFLAGS_MODULE KBUILD_LDFLAGS_MODULE
export KBUILD_AFLAGS_KERNEL KBUILD_CFLAGS_KERNEL KBUILD_RUSTFLAGS_KERNEL

# Files to ignore in find ... statements

export RCS_FIND_IGNORE := \( -name SCCS -o -name BitKeeper -o -name .svn -o    \
			  -name CVS -o -name .pc -o -name .hg -o -name .git \) \
			  -prune -o

# ===========================================================================
# Rules shared between *config targets and build targets

# Basic helpers built in scripts/basic/
PHONY += scripts_basic
scripts_basic:
	$(Q)$(MAKE) $(build)=scripts/basic

PHONY += outputmakefile
ifdef building_out_of_srctree
# Before starting out-of-tree build, make sure the source tree is clean.
# outputmakefile generates a Makefile in the output directory, if using a
# separate output directory. This allows convenient use of make in the
# output directory.
# At the same time when output Makefile generated, generate .gitignore to
# ignore whole output directory

quiet_cmd_makefile = GEN     Makefile
      cmd_makefile = { \
	echo "\# Automatically generated by $(srctree)/Makefile: don't edit"; \
	echo "include $(srctree)/Makefile"; \
	} > Makefile

outputmakefile:
	@if [ -f $(srctree)/.config -o \
		 -d $(srctree)/include/config -o \
		 -d $(srctree)/arch/$(SRCARCH)/include/generated ]; then \
		echo >&2 "***"; \
		echo >&2 "*** The source tree is not clean, please run 'make$(if $(findstring command line, $(origin ARCH)), ARCH=$(ARCH)) mrproper'"; \
		echo >&2 "*** in $(abs_srctree)";\
		echo >&2 "***"; \
		false; \
	fi
	$(Q)ln -fsn $(srctree) source
	$(call cmd,makefile)
	$(Q)test -e .gitignore || \
	{ echo "# this is build directory, ignore it"; echo "*"; } > .gitignore
endif

# The expansion should be delayed until arch/$(SRCARCH)/Makefile is included.
# Some architectures define CROSS_COMPILE in arch/$(SRCARCH)/Makefile.
# CC_VERSION_TEXT and RUSTC_VERSION_TEXT are referenced from Kconfig (so they
# need export), and from include/config/auto.conf.cmd to detect the compiler
# upgrade.
CC_VERSION_TEXT = $(subst $(pound),,$(shell LC_ALL=C $(CC) --version 2>/dev/null | head -n 1))
RUSTC_VERSION_TEXT = $(subst $(pound),,$(shell $(RUSTC) --version 2>/dev/null))

ifneq ($(findstring clang,$(CC_VERSION_TEXT)),)
include $(srctree)/scripts/Makefile.clang
endif

# Include this also for config targets because some architectures need
# cc-cross-prefix to determine CROSS_COMPILE.
ifdef need-compiler
include $(srctree)/scripts/Makefile.compiler
endif

ifdef config-build
# ===========================================================================
# *config targets only - make sure prerequisites are updated, and descend
# in scripts/kconfig to make the *config target

# Read arch-specific Makefile to set KBUILD_DEFCONFIG as needed.
# KBUILD_DEFCONFIG may point out an alternative default configuration
# used for 'make defconfig'
include $(srctree)/arch/$(SRCARCH)/Makefile
export KBUILD_DEFCONFIG KBUILD_KCONFIG CC_VERSION_TEXT RUSTC_VERSION_TEXT

config: outputmakefile scripts_basic FORCE
	$(Q)$(MAKE) $(build)=scripts/kconfig $@

%config: outputmakefile scripts_basic FORCE
	$(Q)$(MAKE) $(build)=scripts/kconfig $@

else #!config-build
# ===========================================================================
# Build targets only - this includes vmlinux, arch-specific targets, clean
# targets and others. In general all targets except *config targets.

# If building an external module we do not care about the all: rule
# but instead __all depend on modules
PHONY += all
ifeq ($(KBUILD_EXTMOD),)
__all: all
else
__all: modules
endif

targets :=

# Decide whether to build built-in, modular, or both.
# Normally, just do built-in.

KBUILD_MODULES :=
KBUILD_BUILTIN := 1

# If we have only "make modules", don't compile built-in objects.
ifeq ($(MAKECMDGOALS),modules)
  KBUILD_BUILTIN :=
endif

# If we have "make <whatever> modules", compile modules
# in addition to whatever we do anyway.
# Just "make" or "make all" shall build modules as well

ifneq ($(filter all modules nsdeps %compile_commands.json clang-%,$(MAKECMDGOALS)),)
  KBUILD_MODULES := 1
endif

ifeq ($(MAKECMDGOALS),)
  KBUILD_MODULES := 1
endif

export KBUILD_MODULES KBUILD_BUILTIN

ifdef need-config
include include/config/auto.conf
endif

ifeq ($(KBUILD_EXTMOD),)
# Objects we will link into vmlinux / subdirs we need to visit
core-y		:=
drivers-y	:=
libs-y		:= lib/
endif # KBUILD_EXTMOD

# The all: target is the default when no target is given on the
# command line.
# This allow a user to issue only 'make' to build a kernel including modules
# Defaults to vmlinux, but the arch makefile usually adds further targets
all: vmlinux

CFLAGS_GCOV	:= -fprofile-arcs -ftest-coverage
ifdef CONFIG_CC_IS_GCC
CFLAGS_GCOV	+= -fno-tree-loop-im
endif
export CFLAGS_GCOV

# The arch Makefiles can override CC_FLAGS_FTRACE. We may also append it later.
ifdef CONFIG_FUNCTION_TRACER
  CC_FLAGS_FTRACE := -pg
endif

include $(srctree)/arch/$(SRCARCH)/Makefile

ifdef need-config
ifdef may-sync-config
# Read in dependencies to all Kconfig* files, make sure to run syncconfig if
# changes are detected. This should be included after arch/$(SRCARCH)/Makefile
# because some architectures define CROSS_COMPILE there.
include include/config/auto.conf.cmd

$(KCONFIG_CONFIG):
	@echo >&2 '***'
	@echo >&2 '*** Configuration file "$@" not found!'
	@echo >&2 '***'
	@echo >&2 '*** Please run some configurator (e.g. "make oldconfig" or'
	@echo >&2 '*** "make menuconfig" or "make xconfig").'
	@echo >&2 '***'
	@/bin/false

# The actual configuration files used during the build are stored in
# include/generated/ and include/config/. Update them if .config is newer than
# include/config/auto.conf (which mirrors .config).
#
# This exploits the 'multi-target pattern rule' trick.
# The syncconfig should be executed only once to make all the targets.
# (Note: use the grouped target '&:' when we bump to GNU Make 4.3)
#
# Do not use $(call cmd,...) here. That would suppress prompts from syncconfig,
# so you cannot notice that Kconfig is waiting for the user input.
%/config/auto.conf %/config/auto.conf.cmd %/generated/autoconf.h %/generated/rustc_cfg: $(KCONFIG_CONFIG)
	$(Q)$(kecho) "  SYNC    $@"
	$(Q)$(MAKE) -f $(srctree)/Makefile syncconfig
else # !may-sync-config
# External modules and some install targets need include/generated/autoconf.h
# and include/config/auto.conf but do not care if they are up-to-date.
# Use auto.conf to trigger the test
PHONY += include/config/auto.conf

include/config/auto.conf:
	@test -e include/generated/autoconf.h -a -e $@ || (		\
	echo >&2;							\
	echo >&2 "  ERROR: Kernel configuration is invalid.";		\
	echo >&2 "         include/generated/autoconf.h or $@ are missing.";\
	echo >&2 "         Run 'make oldconfig && make prepare' on kernel src to fix it.";	\
	echo >&2 ;							\
	/bin/false)

endif # may-sync-config
endif # need-config

KBUILD_CFLAGS	+= -fno-delete-null-pointer-checks

ifdef CONFIG_CC_OPTIMIZE_FOR_PERFORMANCE
KBUILD_CFLAGS += -O2
KBUILD_RUSTFLAGS += -Copt-level=2
else ifdef CONFIG_CC_OPTIMIZE_FOR_SIZE
KBUILD_CFLAGS += -Os
KBUILD_RUSTFLAGS += -Copt-level=s
endif

# Always set `debug-assertions` and `overflow-checks` because their default
# depends on `opt-level` and `debug-assertions`, respectively.
KBUILD_RUSTFLAGS += -Cdebug-assertions=$(if $(CONFIG_RUST_DEBUG_ASSERTIONS),y,n)
KBUILD_RUSTFLAGS += -Coverflow-checks=$(if $(CONFIG_RUST_OVERFLOW_CHECKS),y,n)

# Tell gcc to never replace conditional load with a non-conditional one
ifdef CONFIG_CC_IS_GCC
# gcc-10 renamed --param=allow-store-data-races=0 to
# -fno-allow-store-data-races.
KBUILD_CFLAGS	+= $(call cc-option,--param=allow-store-data-races=0)
KBUILD_CFLAGS	+= $(call cc-option,-fno-allow-store-data-races)
endif

ifdef CONFIG_READABLE_ASM
# Disable optimizations that make assembler listings hard to read.
# reorder blocks reorders the control in the function
# ipa clone creates specialized cloned functions
# partial inlining inlines only parts of functions
KBUILD_CFLAGS += -fno-reorder-blocks -fno-ipa-cp-clone -fno-partial-inlining
endif

stackp-flags-y                                    := -fno-stack-protector
stackp-flags-$(CONFIG_STACKPROTECTOR)             := -fstack-protector
stackp-flags-$(CONFIG_STACKPROTECTOR_STRONG)      := -fstack-protector-strong

KBUILD_CFLAGS += $(stackp-flags-y)

KBUILD_RUSTFLAGS-$(CONFIG_WERROR) += -Dwarnings
KBUILD_RUSTFLAGS += $(KBUILD_RUSTFLAGS-y)

ifdef CONFIG_FRAME_POINTER
KBUILD_CFLAGS	+= -fno-omit-frame-pointer -fno-optimize-sibling-calls
KBUILD_RUSTFLAGS += -Cforce-frame-pointers=y
else
# Some targets (ARM with Thumb2, for example), can't be built with frame
# pointers.  For those, we don't have FUNCTION_TRACER automatically
# select FRAME_POINTER.  However, FUNCTION_TRACER adds -pg, and this is
# incompatible with -fomit-frame-pointer with current GCC, so we don't use
# -fomit-frame-pointer with FUNCTION_TRACER.
# In the Rust target specification, "frame-pointer" is set explicitly
# to "may-omit".
ifndef CONFIG_FUNCTION_TRACER
KBUILD_CFLAGS	+= -fomit-frame-pointer
endif
endif

# Initialize all stack variables with a 0xAA pattern.
ifdef CONFIG_INIT_STACK_ALL_PATTERN
KBUILD_CFLAGS	+= -ftrivial-auto-var-init=pattern
endif

# Initialize all stack variables with a zero value.
ifdef CONFIG_INIT_STACK_ALL_ZERO
KBUILD_CFLAGS	+= -ftrivial-auto-var-init=zero
ifdef CONFIG_CC_HAS_AUTO_VAR_INIT_ZERO_ENABLER
# https://github.com/llvm/llvm-project/issues/44842
CC_AUTO_VAR_INIT_ZERO_ENABLER := -enable-trivial-auto-var-init-zero-knowing-it-will-be-removed-from-clang
export CC_AUTO_VAR_INIT_ZERO_ENABLER
KBUILD_CFLAGS	+= $(CC_AUTO_VAR_INIT_ZERO_ENABLER)
endif
endif

# While VLAs have been removed, GCC produces unreachable stack probes
# for the randomize_kstack_offset feature. Disable it for all compilers.
KBUILD_CFLAGS	+= $(call cc-option, -fno-stack-clash-protection)

# Clear used registers at func exit (to reduce data lifetime and ROP gadgets).
ifdef CONFIG_ZERO_CALL_USED_REGS
KBUILD_CFLAGS	+= -fzero-call-used-regs=used-gpr
endif

ifdef CONFIG_FUNCTION_TRACER
ifdef CONFIG_FTRACE_MCOUNT_USE_CC
  CC_FLAGS_FTRACE	+= -mrecord-mcount
  ifdef CONFIG_HAVE_NOP_MCOUNT
    ifeq ($(call cc-option-yn, -mnop-mcount),y)
      CC_FLAGS_FTRACE	+= -mnop-mcount
      CC_FLAGS_USING	+= -DCC_USING_NOP_MCOUNT
    endif
  endif
endif
ifdef CONFIG_FTRACE_MCOUNT_USE_OBJTOOL
  ifdef CONFIG_HAVE_OBJTOOL_NOP_MCOUNT
    CC_FLAGS_USING	+= -DCC_USING_NOP_MCOUNT
  endif
endif
ifdef CONFIG_FTRACE_MCOUNT_USE_RECORDMCOUNT
  ifdef CONFIG_HAVE_C_RECORDMCOUNT
    BUILD_C_RECORDMCOUNT := y
    export BUILD_C_RECORDMCOUNT
  endif
endif
ifdef CONFIG_HAVE_FENTRY
  # s390-linux-gnu-gcc did not support -mfentry until gcc-9.
  ifeq ($(call cc-option-yn, -mfentry),y)
    CC_FLAGS_FTRACE	+= -mfentry
    CC_FLAGS_USING	+= -DCC_USING_FENTRY
  endif
endif
export CC_FLAGS_FTRACE
KBUILD_CFLAGS	+= $(CC_FLAGS_FTRACE) $(CC_FLAGS_USING)
KBUILD_AFLAGS	+= $(CC_FLAGS_USING)
endif

# We trigger additional mismatches with less inlining
ifdef CONFIG_DEBUG_SECTION_MISMATCH
KBUILD_CFLAGS += -fno-inline-functions-called-once
endif

# `rustc`'s `-Zfunction-sections` applies to data too (as of 1.59.0).
ifdef CONFIG_LD_DEAD_CODE_DATA_ELIMINATION
KBUILD_CFLAGS_KERNEL += -ffunction-sections -fdata-sections
KBUILD_RUSTFLAGS_KERNEL += -Zfunction-sections=y
LDFLAGS_vmlinux += --gc-sections
endif

ifdef CONFIG_SHADOW_CALL_STACK
ifndef CONFIG_DYNAMIC_SCS
CC_FLAGS_SCS	:= -fsanitize=shadow-call-stack
KBUILD_CFLAGS	+= $(CC_FLAGS_SCS)
KBUILD_RUSTFLAGS += -Zsanitizer=shadow-call-stack
endif
export CC_FLAGS_SCS
endif

ifdef CONFIG_LTO_CLANG
ifdef CONFIG_LTO_CLANG_THIN
CC_FLAGS_LTO	:= -flto=thin -fsplit-lto-unit
else
CC_FLAGS_LTO	:= -flto
endif
CC_FLAGS_LTO	+= -fvisibility=hidden

# Limit inlining across translation units to reduce binary size
KBUILD_LDFLAGS += -mllvm -import-instr-limit=5
endif

ifdef CONFIG_LTO
KBUILD_CFLAGS	+= -fno-lto $(CC_FLAGS_LTO)
KBUILD_AFLAGS	+= -fno-lto
export CC_FLAGS_LTO
endif

ifdef CONFIG_CFI_CLANG
CC_FLAGS_CFI	:= -fsanitize=kcfi
ifdef CONFIG_CFI_ICALL_NORMALIZE_INTEGERS
	CC_FLAGS_CFI	+= -fsanitize-cfi-icall-experimental-normalize-integers
endif
ifdef CONFIG_RUST
	# Always pass -Zsanitizer-cfi-normalize-integers as CONFIG_RUST selects
	# CONFIG_CFI_ICALL_NORMALIZE_INTEGERS.
	RUSTC_FLAGS_CFI   := -Zsanitizer=kcfi -Zsanitizer-cfi-normalize-integers
	KBUILD_RUSTFLAGS += $(RUSTC_FLAGS_CFI)
	export RUSTC_FLAGS_CFI
endif
KBUILD_CFLAGS	+= $(CC_FLAGS_CFI)
export CC_FLAGS_CFI
endif

# Architectures can define flags to add/remove for floating-point support
CC_FLAGS_FPU	+= -D_LINUX_FPU_COMPILATION_UNIT
export CC_FLAGS_FPU
export CC_FLAGS_NO_FPU

ifneq ($(CONFIG_FUNCTION_ALIGNMENT),0)
# Set the minimal function alignment. Use the newer GCC option
# -fmin-function-alignment if it is available, or fall back to -falign-funtions.
# See also CONFIG_CC_HAS_SANE_FUNCTION_ALIGNMENT.
ifdef CONFIG_CC_HAS_MIN_FUNCTION_ALIGNMENT
KBUILD_CFLAGS += -fmin-function-alignment=$(CONFIG_FUNCTION_ALIGNMENT)
else
KBUILD_CFLAGS += -falign-functions=$(CONFIG_FUNCTION_ALIGNMENT)
endif
endif

# arch Makefile may override CC so keep this after arch Makefile is included
NOSTDINC_FLAGS += -nostdinc

# To gain proper coverage for CONFIG_UBSAN_BOUNDS and CONFIG_FORTIFY_SOURCE,
# the kernel uses only C99 flexible arrays for dynamically sized trailing
# arrays. Enforce this for everything that may examine structure sizes and
# perform bounds checking.
KBUILD_CFLAGS += $(call cc-option, -fstrict-flex-arrays=3)

#Currently, disable -Wstringop-overflow for GCC 11, globally.
KBUILD_CFLAGS-$(CONFIG_CC_NO_STRINGOP_OVERFLOW) += $(call cc-option, -Wno-stringop-overflow)
KBUILD_CFLAGS-$(CONFIG_CC_STRINGOP_OVERFLOW) += $(call cc-option, -Wstringop-overflow)

# disable invalid "can't wrap" optimizations for signed / pointers
KBUILD_CFLAGS	+= -fno-strict-overflow

# Make sure -fstack-check isn't enabled (like gentoo apparently did)
KBUILD_CFLAGS  += -fno-stack-check

# conserve stack if available
ifdef CONFIG_CC_IS_GCC
KBUILD_CFLAGS   += -fconserve-stack
endif

# change __FILE__ to the relative path from the srctree
KBUILD_CPPFLAGS += $(call cc-option,-fmacro-prefix-map=$(srctree)/=)

# include additional Makefiles when needed
include-y			:= scripts/Makefile.extrawarn
include-$(CONFIG_DEBUG_INFO)	+= scripts/Makefile.debug
include-$(CONFIG_DEBUG_INFO_BTF)+= scripts/Makefile.btf
include-$(CONFIG_KASAN)		+= scripts/Makefile.kasan
include-$(CONFIG_KCSAN)		+= scripts/Makefile.kcsan
include-$(CONFIG_KMSAN)		+= scripts/Makefile.kmsan
include-$(CONFIG_UBSAN)		+= scripts/Makefile.ubsan
include-$(CONFIG_KCOV)		+= scripts/Makefile.kcov
include-$(CONFIG_RANDSTRUCT)	+= scripts/Makefile.randstruct
include-$(CONFIG_GCC_PLUGINS)	+= scripts/Makefile.gcc-plugins

include $(addprefix $(srctree)/, $(include-y))

# scripts/Makefile.gcc-plugins is intentionally included last.
# Do not add $(call cc-option,...) below this line. When you build the kernel
# from the clean source tree, the GCC plugins do not exist at this point.

# Add user supplied CPPFLAGS, AFLAGS, CFLAGS and RUSTFLAGS as the last assignments
KBUILD_CPPFLAGS += $(KCPPFLAGS)
KBUILD_AFLAGS   += $(KAFLAGS)
KBUILD_CFLAGS   += $(KCFLAGS)
KBUILD_RUSTFLAGS += $(KRUSTFLAGS)

KBUILD_LDFLAGS_MODULE += --build-id=sha1
LDFLAGS_vmlinux += --build-id=sha1

KBUILD_LDFLAGS	+= -z noexecstack
ifeq ($(CONFIG_LD_IS_BFD),y)
KBUILD_LDFLAGS	+= $(call ld-option,--no-warn-rwx-segments)
endif

ifeq ($(CONFIG_STRIP_ASM_SYMS),y)
LDFLAGS_vmlinux	+= -X
endif

ifeq ($(CONFIG_RELR),y)
# ld.lld before 15 did not support -z pack-relative-relocs.
LDFLAGS_vmlinux	+= $(call ld-option,--pack-dyn-relocs=relr,-z pack-relative-relocs)
endif

# We never want expected sections to be placed heuristically by the
# linker. All sections should be explicitly named in the linker script.
ifdef CONFIG_LD_ORPHAN_WARN
LDFLAGS_vmlinux += --orphan-handling=$(CONFIG_LD_ORPHAN_WARN_LEVEL)
endif

# Align the bit size of userspace programs with the kernel
KBUILD_USERCFLAGS  += $(filter -m32 -m64 --target=%, $(KBUILD_CFLAGS))
KBUILD_USERLDFLAGS += $(filter -m32 -m64 --target=%, $(KBUILD_CFLAGS))

# make the checker run with the right architecture
CHECKFLAGS += --arch=$(ARCH)

# insure the checker run with the right endianness
CHECKFLAGS += $(if $(CONFIG_CPU_BIG_ENDIAN),-mbig-endian,-mlittle-endian)

# the checker needs the correct machine size
CHECKFLAGS += $(if $(CONFIG_64BIT),-m64,-m32)

# Default kernel image to build when no specific target is given.
# KBUILD_IMAGE may be overruled on the command line or
# set in the environment
# Also any assignments in arch/$(ARCH)/Makefile take precedence over
# this default value
export KBUILD_IMAGE ?= vmlinux

#
# INSTALL_PATH specifies where to place the updated kernel and system map
# images. Default is /boot, but you can set it to other values
export	INSTALL_PATH ?= /boot

#
# INSTALL_DTBS_PATH specifies a prefix for relocations required by build roots.
# Like INSTALL_MOD_PATH, it isn't defined in the Makefile, but can be passed as
# an argument if needed. Otherwise it defaults to the kernel install path
#
export INSTALL_DTBS_PATH ?= $(INSTALL_PATH)/dtbs/$(KERNELRELEASE)

#
# INSTALL_MOD_PATH specifies a prefix to MODLIB for module directory
# relocations required by build roots.  This is not defined in the
# makefile but the argument can be passed to make if needed.
#

MODLIB	= $(INSTALL_MOD_PATH)/lib/modules/$(KERNELRELEASE)
export MODLIB

PHONY += prepare0

export extmod_prefix = $(if $(KBUILD_EXTMOD),$(KBUILD_EXTMOD)/)
export MODORDER := $(extmod_prefix)modules.order
export MODULES_NSDEPS := $(extmod_prefix)modules.nsdeps

ifeq ($(KBUILD_EXTMOD),)

build-dir	:= .
clean-dirs	:= $(sort . Documentation \
		     $(patsubst %/,%,$(filter %/, $(core-) \
			$(drivers-) $(libs-))))

export ARCH_CORE	:= $(core-y)
export ARCH_LIB		:= $(filter %/, $(libs-y))
export ARCH_DRIVERS	:= $(drivers-y) $(drivers-m)
# Externally visible symbols (used by link-vmlinux.sh)

KBUILD_VMLINUX_OBJS := ./built-in.a
ifdef CONFIG_MODULES
KBUILD_VMLINUX_OBJS += $(patsubst %/, %/lib.a, $(filter %/, $(libs-y)))
KBUILD_VMLINUX_LIBS := $(filter-out %/, $(libs-y))
else
KBUILD_VMLINUX_LIBS := $(patsubst %/,%/lib.a, $(libs-y))
endif

export KBUILD_VMLINUX_LIBS
export KBUILD_LDS          := arch/$(SRCARCH)/kernel/vmlinux.lds

ifdef CONFIG_TRIM_UNUSED_KSYMS
# For the kernel to actually contain only the needed exported symbols,
# we have to build modules as well to determine what those symbols are.
KBUILD_MODULES := 1
endif

# '$(AR) mPi' needs 'T' to workaround the bug of llvm-ar <= 14
quiet_cmd_ar_vmlinux.a = AR      $@
      cmd_ar_vmlinux.a = \
	rm -f $@; \
	$(AR) cDPrST $@ $(KBUILD_VMLINUX_OBJS); \
	$(AR) mPiT $$($(AR) t $@ | sed -n 1p) $@ $$($(AR) t $@ | grep -F -f $(srctree)/scripts/head-object-list.txt)

targets += vmlinux.a
vmlinux.a: $(KBUILD_VMLINUX_OBJS) scripts/head-object-list.txt FORCE
	$(call if_changed,ar_vmlinux.a)

PHONY += vmlinux_o
vmlinux_o: vmlinux.a $(KBUILD_VMLINUX_LIBS)
	$(Q)$(MAKE) -f $(srctree)/scripts/Makefile.vmlinux_o

vmlinux.o modules.builtin.modinfo modules.builtin: vmlinux_o
	@:

PHONY += vmlinux
# LDFLAGS_vmlinux in the top Makefile defines linker flags for the top vmlinux,
# not for decompressors. LDFLAGS_vmlinux in arch/*/boot/compressed/Makefile is
# unrelated; the decompressors just happen to have the same base name,
# arch/*/boot/compressed/vmlinux.
# Export LDFLAGS_vmlinux only to scripts/Makefile.vmlinux.
#
# _LDFLAGS_vmlinux is a workaround for the 'private export' bug:
#   https://savannah.gnu.org/bugs/?61463
# For Make > 4.4, the following simple code will work:
#  vmlinux: private export LDFLAGS_vmlinux := $(LDFLAGS_vmlinux)
vmlinux: private _LDFLAGS_vmlinux := $(LDFLAGS_vmlinux)
vmlinux: export LDFLAGS_vmlinux = $(_LDFLAGS_vmlinux)
vmlinux: vmlinux.o $(KBUILD_LDS) modpost
	$(Q)$(MAKE) -f $(srctree)/scripts/Makefile.vmlinux

# The actual objects are generated when descending,
# make sure no implicit rule kicks in
$(sort $(KBUILD_LDS) $(KBUILD_VMLINUX_OBJS) $(KBUILD_VMLINUX_LIBS)): . ;

ifeq ($(origin KERNELRELEASE),file)
filechk_kernel.release = $(srctree)/scripts/setlocalversion $(srctree)
else
filechk_kernel.release = echo $(KERNELRELEASE)
endif

# Store (new) KERNELRELEASE string in include/config/kernel.release
include/config/kernel.release: FORCE
	$(call filechk,kernel.release)

# Additional helpers built in scripts/
# Carefully list dependencies so we do not try to build scripts twice
# in parallel
PHONY += scripts
scripts: scripts_basic scripts_dtc
	$(Q)$(MAKE) $(build)=$(@)

# Things we need to do before we recursively start building the kernel
# or the modules are listed in "prepare".
# A multi level approach is used. prepareN is processed before prepareN-1.
# archprepare is used in arch Makefiles and when processed asm symlink,
# version.h and scripts_basic is processed / created.

PHONY += prepare archprepare

archprepare: outputmakefile archheaders archscripts scripts include/config/kernel.release \
	asm-generic $(version_h) include/generated/utsrelease.h \
	include/generated/compile.h include/generated/autoconf.h remove-stale-files

prepare0: archprepare
	$(Q)$(MAKE) $(build)=scripts/mod
	$(Q)$(MAKE) $(build)=. prepare

# All the preparing..
prepare: prepare0
ifdef CONFIG_RUST
	+$(Q)$(CONFIG_SHELL) $(srctree)/scripts/rust_is_available.sh
	$(Q)$(MAKE) $(build)=rust
endif

PHONY += remove-stale-files
remove-stale-files:
	$(Q)$(srctree)/scripts/remove-stale-files

# Support for using generic headers in asm-generic
asm-generic := -f $(srctree)/scripts/Makefile.asm-headers obj

PHONY += asm-generic uapi-asm-generic
asm-generic: uapi-asm-generic
	$(Q)$(MAKE) $(asm-generic)=arch/$(SRCARCH)/include/generated/asm \
	generic=include/asm-generic
uapi-asm-generic:
	$(Q)$(MAKE) $(asm-generic)=arch/$(SRCARCH)/include/generated/uapi/asm \
	generic=include/uapi/asm-generic

# Generate some files
# ---------------------------------------------------------------------------

# KERNELRELEASE can change from a few different places, meaning version.h
# needs to be updated, so this check is forced on all builds

uts_len := 64
define filechk_utsrelease.h
	if [ `echo -n "$(KERNELRELEASE)" | wc -c ` -gt $(uts_len) ]; then \
	  echo '"$(KERNELRELEASE)" exceeds $(uts_len) characters' >&2;    \
	  exit 1;                                                         \
	fi;                                                               \
	echo \#define UTS_RELEASE \"$(KERNELRELEASE)\"
endef

define filechk_version.h
	if [ $(SUBLEVEL) -gt 255 ]; then                                 \
		echo \#define LINUX_VERSION_CODE $(shell                 \
		expr $(VERSION) \* 65536 + $(PATCHLEVEL) \* 256 + 255); \
	else                                                             \
		echo \#define LINUX_VERSION_CODE $(shell                 \
		expr $(VERSION) \* 65536 + $(PATCHLEVEL) \* 256 + $(SUBLEVEL)); \
	fi;                                                              \
	echo '#define KERNEL_VERSION(a,b,c) (((a) << 16) + ((b) << 8) +  \
	((c) > 255 ? 255 : (c)))';                                       \
	echo \#define LINUX_VERSION_MAJOR $(VERSION);                    \
	echo \#define LINUX_VERSION_PATCHLEVEL $(PATCHLEVEL);            \
	echo \#define LINUX_VERSION_SUBLEVEL $(SUBLEVEL)
endef

$(version_h): private PATCHLEVEL := $(or $(PATCHLEVEL), 0)
$(version_h): private SUBLEVEL := $(or $(SUBLEVEL), 0)
$(version_h): FORCE
	$(call filechk,version.h)

include/generated/utsrelease.h: include/config/kernel.release FORCE
	$(call filechk,utsrelease.h)

filechk_compile.h = $(srctree)/scripts/mkcompile_h \
	"$(UTS_MACHINE)" "$(CONFIG_CC_VERSION_TEXT)" "$(LD)"

include/generated/compile.h: FORCE
	$(call filechk,compile.h)

PHONY += headerdep
headerdep:
	$(Q)find $(srctree)/include/ -name '*.h' | xargs --max-args 1 \
	$(srctree)/scripts/headerdep.pl -I$(srctree)/include

# ---------------------------------------------------------------------------
# Kernel headers

#Default location for installed headers
export INSTALL_HDR_PATH = $(objtree)/usr

quiet_cmd_headers_install = INSTALL $(INSTALL_HDR_PATH)/include
      cmd_headers_install = \
	mkdir -p $(INSTALL_HDR_PATH); \
	rsync -mrl --include='*/' --include='*\.h' --exclude='*' \
	usr/include $(INSTALL_HDR_PATH)

PHONY += headers_install
headers_install: headers
	$(call cmd,headers_install)

PHONY += archheaders archscripts

hdr-inst := -f $(srctree)/scripts/Makefile.headersinst obj

PHONY += headers
headers: $(version_h) scripts_unifdef uapi-asm-generic archheaders archscripts
	$(if $(filter um, $(SRCARCH)), $(error Headers not exportable for UML))
	$(Q)$(MAKE) $(hdr-inst)=include/uapi
	$(Q)$(MAKE) $(hdr-inst)=arch/$(SRCARCH)/include/uapi

ifdef CONFIG_HEADERS_INSTALL
prepare: headers
endif

PHONY += scripts_unifdef
scripts_unifdef: scripts_basic
	$(Q)$(MAKE) $(build)=scripts scripts/unifdef

# ---------------------------------------------------------------------------
# Install

# Many distributions have the custom install script, /sbin/installkernel.
# If DKMS is installed, 'make install' will eventually recurse back
# to this Makefile to build and install external modules.
# Cancel sub_make_done so that options such as M=, V=, etc. are parsed.

quiet_cmd_install = INSTALL $(INSTALL_PATH)
      cmd_install = unset sub_make_done; $(srctree)/scripts/install.sh

# ---------------------------------------------------------------------------
# vDSO install

PHONY += vdso_install
vdso_install: export INSTALL_FILES = $(vdso-install-y)
vdso_install:
	$(Q)$(MAKE) -f $(srctree)/scripts/Makefile.vdsoinst

# ---------------------------------------------------------------------------
# Tools

ifdef CONFIG_OBJTOOL
prepare: tools/objtool
endif

ifdef CONFIG_BPF
ifdef CONFIG_DEBUG_INFO_BTF
prepare: tools/bpf/resolve_btfids
endif
endif

# The tools build system is not a part of Kbuild and tends to introduce
# its own unique issues. If you need to integrate a new tool into Kbuild,
# please consider locating that tool outside the tools/ tree and using the
# standard Kbuild "hostprogs" syntax instead of adding a new tools/* entry
# here. See Documentation/kbuild/makefiles.rst for details.

PHONY += resolve_btfids_clean

resolve_btfids_O = $(abspath $(objtree))/tools/bpf/resolve_btfids

# tools/bpf/resolve_btfids directory might not exist
# in output directory, skip its clean in that case
resolve_btfids_clean:
ifneq ($(wildcard $(resolve_btfids_O)),)
	$(Q)$(MAKE) -sC $(srctree)/tools/bpf/resolve_btfids O=$(resolve_btfids_O) clean
endif

# Clear a bunch of variables before executing the submake
ifeq ($(quiet),silent_)
tools_silent=s
endif

tools/: FORCE
	$(Q)mkdir -p $(objtree)/tools
	$(Q)$(MAKE) LDFLAGS= MAKEFLAGS="$(tools_silent) $(filter --j% -j,$(MAKEFLAGS))" O=$(abspath $(objtree)) subdir=tools -C $(srctree)/tools/

tools/%: FORCE
	$(Q)mkdir -p $(objtree)/tools
	$(Q)$(MAKE) LDFLAGS= MAKEFLAGS="$(tools_silent) $(filter --j% -j,$(MAKEFLAGS))" O=$(abspath $(objtree)) subdir=tools -C $(srctree)/tools/ $*

# ---------------------------------------------------------------------------
# Kernel selftest

PHONY += kselftest
kselftest: headers
	$(Q)$(MAKE) -C $(srctree)/tools/testing/selftests run_tests

kselftest-%: headers FORCE
	$(Q)$(MAKE) -C $(srctree)/tools/testing/selftests $*

PHONY += kselftest-merge
kselftest-merge:
	$(if $(wildcard $(objtree)/.config),, $(error No .config exists, config your kernel first!))
	$(Q)find $(srctree)/tools/testing/selftests -name config -o -name config.$(UTS_MACHINE) | \
		xargs $(srctree)/scripts/kconfig/merge_config.sh -y -m $(objtree)/.config
	$(Q)$(MAKE) -f $(srctree)/Makefile olddefconfig

# ---------------------------------------------------------------------------
# Devicetree files

ifneq ($(wildcard $(srctree)/arch/$(SRCARCH)/boot/dts/),)
dtstree := arch/$(SRCARCH)/boot/dts
endif

ifneq ($(dtstree),)

%.dtb: dtbs_prepare
	$(Q)$(MAKE) $(build)=$(dtstree) $(dtstree)/$@

%.dtbo: dtbs_prepare
	$(Q)$(MAKE) $(build)=$(dtstree) $(dtstree)/$@

PHONY += dtbs dtbs_prepare dtbs_install dtbs_check
dtbs: dtbs_prepare
	$(Q)$(MAKE) $(build)=$(dtstree) need-dtbslist=1

# include/config/kernel.release is actually needed when installing DTBs because
# INSTALL_DTBS_PATH contains $(KERNELRELEASE). However, we do not want to make
# dtbs_install depend on it as dtbs_install may run as root.
dtbs_prepare: include/config/kernel.release scripts_dtc

ifneq ($(filter dtbs_check, $(MAKECMDGOALS)),)
export CHECK_DTBS=y
endif

ifneq ($(CHECK_DTBS),)
dtbs_prepare: dt_binding_schemas
endif

dtbs_check: dtbs

dtbs_install:
	$(Q)$(MAKE) -f $(srctree)/scripts/Makefile.dtbinst obj=$(dtstree)

ifdef CONFIG_OF_EARLY_FLATTREE
all: dtbs
endif

endif

PHONY += scripts_dtc
scripts_dtc: scripts_basic
	$(Q)$(MAKE) $(build)=scripts/dtc

ifneq ($(filter dt_binding_check, $(MAKECMDGOALS)),)
export CHECK_DTBS=y
endif

PHONY += dt_binding_check dt_binding_schemas
dt_binding_check: dt_binding_schemas scripts_dtc
	$(Q)$(MAKE) $(build)=Documentation/devicetree/bindings $@

dt_binding_schemas:
	$(Q)$(MAKE) $(build)=Documentation/devicetree/bindings

PHONY += dt_compatible_check
dt_compatible_check: dt_binding_schemas
	$(Q)$(MAKE) $(build)=Documentation/devicetree/bindings $@

# ---------------------------------------------------------------------------
# Modules

ifdef CONFIG_MODULES

# By default, build modules as well

all: modules

# When we're building modules with modversions, we need to consider
# the built-in objects during the descend as well, in order to
# make sure the checksums are up to date before we record them.
ifdef CONFIG_MODVERSIONS
  KBUILD_BUILTIN := 1
endif

# Build modules
#

# *.ko are usually independent of vmlinux, but CONFIG_DEBUG_INFO_BTF_MODULES
# is an exception.
ifdef CONFIG_DEBUG_INFO_BTF_MODULES
KBUILD_BUILTIN := 1
modules: vmlinux
endif

modules: modules_prepare

# Target to prepare building external modules
modules_prepare: prepare
	$(Q)$(MAKE) $(build)=scripts scripts/module.lds

endif # CONFIG_MODULES

###
# Cleaning is done on three levels.
# make clean     Delete most generated files
#                Leave enough to build external modules
# make mrproper  Delete the current configuration, and all generated files
# make distclean Remove editor backup files, patch leftover files and the like

# Directories & files removed with 'make clean'
CLEAN_FILES += vmlinux.symvers modules-only.symvers \
	       modules.builtin modules.builtin.modinfo modules.nsdeps \
	       modules.builtin.ranges vmlinux.o.map \
	       compile_commands.json rust/test \
	       rust-project.json .vmlinux.objs .vmlinux.export.c

# Directories & files removed with 'make mrproper'
MRPROPER_FILES += include/config include/generated          \
		  arch/$(SRCARCH)/include/generated .objdiff \
		  debian snap tar-install PKGBUILD pacman \
		  .config .config.old .version \
		  Module.symvers \
		  certs/signing_key.pem \
		  certs/x509.genkey \
		  vmlinux-gdb.py \
		  rpmbuild \
		  rust/libmacros.so

# clean - Delete most, but leave enough to build external modules
#
clean: private rm-files := $(CLEAN_FILES)

PHONY += archclean vmlinuxclean

vmlinuxclean:
	$(Q)$(CONFIG_SHELL) $(srctree)/scripts/link-vmlinux.sh clean
	$(Q)$(if $(ARCH_POSTLINK), $(MAKE) -f $(ARCH_POSTLINK) clean)

clean: archclean vmlinuxclean resolve_btfids_clean

# mrproper - Delete all generated files, including .config
#
mrproper: private rm-files := $(MRPROPER_FILES)
mrproper-dirs      := $(addprefix _mrproper_,scripts)

PHONY += $(mrproper-dirs) mrproper
$(mrproper-dirs):
	$(Q)$(MAKE) $(clean)=$(patsubst _mrproper_%,%,$@)

mrproper: clean $(mrproper-dirs)
	$(call cmd,rmfiles)
	@find . $(RCS_FIND_IGNORE) \
		\( -name '*.rmeta' \) \
		-type f -print | xargs rm -f

# distclean
#
PHONY += distclean

distclean: mrproper
	@find . $(RCS_FIND_IGNORE) \
		\( -name '*.orig' -o -name '*.rej' -o -name '*~' \
		-o -name '*.bak' -o -name '#*#' -o -name '*%' \
		-o -name 'core' -o -name tags -o -name TAGS -o -name 'cscope*' \
		-o -name GPATH -o -name GRTAGS -o -name GSYMS -o -name GTAGS \) \
		-type f -print | xargs rm -f


# Packaging of the kernel to various formats
# ---------------------------------------------------------------------------

%src-pkg: FORCE
	$(Q)$(MAKE) -f $(srctree)/scripts/Makefile.package $@
%pkg: include/config/kernel.release FORCE
	$(Q)$(MAKE) -f $(srctree)/scripts/Makefile.package $@

# Brief documentation of the typical targets used
# ---------------------------------------------------------------------------

boards := $(wildcard $(srctree)/arch/$(SRCARCH)/configs/*_defconfig)
boards := $(sort $(notdir $(boards)))
board-dirs := $(dir $(wildcard $(srctree)/arch/$(SRCARCH)/configs/*/*_defconfig))
board-dirs := $(sort $(notdir $(board-dirs:/=)))

PHONY += help
help:
	@echo  'Cleaning targets:'
	@echo  '  clean		  - Remove most generated files but keep the config and'
	@echo  '                    enough build support to build external modules'
	@echo  '  mrproper	  - Remove all generated files + config + various backup files'
	@echo  '  distclean	  - mrproper + remove editor backup and patch files'
	@echo  ''
	@$(MAKE) -f $(srctree)/scripts/kconfig/Makefile help
	@echo  ''
	@echo  'Other generic targets:'
	@echo  '  all		  - Build all targets marked with [*]'
	@echo  '* vmlinux	  - Build the bare kernel'
	@echo  '* modules	  - Build all modules'
	@echo  '  modules_install - Install all modules to INSTALL_MOD_PATH (default: /)'
	@echo  '  vdso_install    - Install unstripped vdso to INSTALL_MOD_PATH (default: /)'
	@echo  '  dir/            - Build all files in dir and below'
	@echo  '  dir/file.[ois]  - Build specified target only'
	@echo  '  dir/file.ll     - Build the LLVM assembly file'
	@echo  '                    (requires compiler support for LLVM assembly generation)'
	@echo  '  dir/file.lst    - Build specified mixed source/assembly target only'
	@echo  '                    (requires a recent binutils and recent build (System.map))'
	@echo  '  dir/file.ko     - Build module including final link'
	@echo  '  modules_prepare - Set up for building external modules'
	@echo  '  tags/TAGS	  - Generate tags file for editors'
	@echo  '  cscope	  - Generate cscope index'
	@echo  '  gtags           - Generate GNU GLOBAL index'
	@echo  '  kernelrelease	  - Output the release version string (use with make -s)'
	@echo  '  kernelversion	  - Output the version stored in Makefile (use with make -s)'
	@echo  '  image_name	  - Output the image name (use with make -s)'
	@echo  '  headers_install - Install sanitised kernel headers to INSTALL_HDR_PATH'; \
	 echo  '                    (default: $(INSTALL_HDR_PATH))'; \
	 echo  ''
	@echo  'Static analysers:'
	@echo  '  checkstack      - Generate a list of stack hogs and consider all functions'
	@echo  '                    with a stack size larger than MINSTACKSIZE (default: 100)'
	@echo  '  versioncheck    - Sanity check on version.h usage'
	@echo  '  includecheck    - Check for duplicate included header files'
	@echo  '  export_report   - List the usages of all exported symbols'
	@echo  '  headerdep       - Detect inclusion cycles in headers'
	@echo  '  coccicheck      - Check with Coccinelle'
	@echo  '  clang-analyzer  - Check with clang static analyzer'
	@echo  '  clang-tidy      - Check with clang-tidy'
	@echo  ''
	@echo  'Tools:'
	@echo  '  nsdeps          - Generate missing symbol namespace dependencies'
	@echo  ''
	@echo  'Kernel selftest:'
	@echo  '  kselftest         - Build and run kernel selftest'
	@echo  '                      Build, install, and boot kernel before'
	@echo  '                      running kselftest on it'
	@echo  '                      Run as root for full coverage'
	@echo  '  kselftest-all     - Build kernel selftest'
	@echo  '  kselftest-install - Build and install kernel selftest'
	@echo  '  kselftest-clean   - Remove all generated kselftest files'
	@echo  '  kselftest-merge   - Merge all the config dependencies of'
	@echo  '		      kselftest to existing .config.'
	@echo  ''
	@echo  'Rust targets:'
	@echo  '  rustavailable   - Checks whether the Rust toolchain is'
	@echo  '		    available and, if not, explains why.'
	@echo  '  rustfmt	  - Reformat all the Rust code in the kernel'
	@echo  '  rustfmtcheck	  - Checks if all the Rust code in the kernel'
	@echo  '		    is formatted, printing a diff otherwise.'
	@echo  '  rustdoc	  - Generate Rust documentation'
	@echo  '		    (requires kernel .config)'
	@echo  '  rusttest        - Runs the Rust tests'
	@echo  '                    (requires kernel .config; downloads external repos)'
	@echo  '  rust-analyzer	  - Generate rust-project.json rust-analyzer support file'
	@echo  '		    (requires kernel .config)'
	@echo  '  dir/file.[os]   - Build specified target only'
	@echo  '  dir/file.rsi    - Build macro expanded source, similar to C preprocessing.'
	@echo  '                    Run with RUSTFMT=n to skip reformatting if needed.'
	@echo  '                    The output is not intended to be compilable.'
	@echo  '  dir/file.ll     - Build the LLVM assembly file'
	@echo  ''
	@$(if $(dtstree), \
		echo 'Devicetree:'; \
		echo '* dtbs               - Build device tree blobs for enabled boards'; \
		echo '  dtbs_install       - Install dtbs to $(INSTALL_DTBS_PATH)'; \
		echo '  dt_binding_check   - Validate device tree binding documents and examples'; \
		echo '  dt_binding_schemas - Build processed device tree binding schemas'; \
		echo '  dtbs_check         - Validate device tree source files';\
		echo '')

	@echo 'Userspace tools targets:'
	@echo '  use "make tools/help"'
	@echo '  or  "cd tools; make help"'
	@echo  ''
	@echo  'Kernel packaging:'
	@$(MAKE) -f $(srctree)/scripts/Makefile.package help
	@echo  ''
	@echo  'Documentation targets:'
	@$(MAKE) -f $(srctree)/Documentation/Makefile dochelp
	@echo  ''
	@echo  'Architecture-specific targets ($(SRCARCH)):'
	@$(or $(archhelp),\
		echo '  No architecture-specific help defined for $(SRCARCH)')
	@echo  ''
	@$(if $(boards), \
		$(foreach b, $(boards), \
		printf "  %-27s - Build for %s\\n" $(b) $(subst _defconfig,,$(b));) \
		echo '')
	@$(if $(board-dirs), \
		$(foreach b, $(board-dirs), \
		printf "  %-16s - Show %s-specific targets\\n" help-$(b) $(b);) \
		printf "  %-16s - Show all of the above\\n" help-boards; \
		echo '')

	@echo  '  make V=n   [targets] 1: verbose build'
	@echo  '                       2: give reason for rebuild of target'
	@echo  '                       V=1 and V=2 can be combined with V=12'
	@echo  '  make O=dir [targets] Locate all output files in "dir", including .config'
	@echo  '  make C=1   [targets] Check re-compiled c source with $$CHECK'
	@echo  '                       (sparse by default)'
	@echo  '  make C=2   [targets] Force check of all c source with $$CHECK'
	@echo  '  make RECORDMCOUNT_WARN=1 [targets] Warn about ignored mcount sections'
	@echo  '  make W=n   [targets] Enable extra build checks, n=1,2,3,c,e where'
	@echo  '		1: warnings which may be relevant and do not occur too often'
	@echo  '		2: warnings which occur quite often but may still be relevant'
	@echo  '		3: more obscure warnings, can most likely be ignored'
	@echo  '		c: extra checks in the configuration stage (Kconfig)'
	@echo  '		e: warnings are being treated as errors'
	@echo  '		Multiple levels can be combined with W=12 or W=123'
	@$(if $(dtstree), \
		echo '  make CHECK_DTBS=1 [targets] Check all generated dtb files against schema'; \
		echo '         This can be applied both to "dtbs" and to individual "foo.dtb" targets' ; \
		)
	@echo  ''
	@echo  'Execute "make" or "make all" to build all targets marked with [*] '
	@echo  'For further info see the ./README file'


help-board-dirs := $(addprefix help-,$(board-dirs))

help-boards: $(help-board-dirs)

boards-per-dir = $(sort $(notdir $(wildcard $(srctree)/arch/$(SRCARCH)/configs/$*/*_defconfig)))

$(help-board-dirs): help-%:
	@echo  'Architecture-specific targets ($(SRCARCH) $*):'
	@$(if $(boards-per-dir), \
		$(foreach b, $(boards-per-dir), \
		printf "  %-24s - Build for %s\\n" $*/$(b) $(subst _defconfig,,$(b));) \
		echo '')


# Documentation targets
# ---------------------------------------------------------------------------
DOC_TARGETS := xmldocs latexdocs pdfdocs htmldocs epubdocs cleandocs \
	       linkcheckdocs dochelp refcheckdocs texinfodocs infodocs
PHONY += $(DOC_TARGETS)
$(DOC_TARGETS):
	$(Q)$(MAKE) $(build)=Documentation $@


# Rust targets
# ---------------------------------------------------------------------------

# "Is Rust available?" target
PHONY += rustavailable
rustavailable:
	+$(Q)$(CONFIG_SHELL) $(srctree)/scripts/rust_is_available.sh && echo "Rust is available!"

# Documentation target
#
# Using the singular to avoid running afoul of `no-dot-config-targets`.
PHONY += rustdoc
rustdoc: prepare
	$(Q)$(MAKE) $(build)=rust $@

# Testing target
PHONY += rusttest
rusttest: prepare
	$(Q)$(MAKE) $(build)=rust $@

# Formatting targets
PHONY += rustfmt rustfmtcheck

# We skip `rust/alloc` since we want to minimize the diff w.r.t. upstream.
#
# We match using absolute paths since `find` does not resolve them
# when matching, which is a problem when e.g. `srctree` is `..`.
# We `grep` afterwards in order to remove the directory entry itself.
rustfmt:
	$(Q)find $(abs_srctree) -type f -name '*.rs' \
		-o -path $(abs_srctree)/rust/alloc -prune \
		-o -path $(abs_objtree)/rust/test -prune \
		| grep -Fv $(abs_srctree)/rust/alloc \
		| grep -Fv $(abs_objtree)/rust/test \
		| grep -Fv generated \
		| xargs $(RUSTFMT) $(rustfmt_flags)

rustfmtcheck: rustfmt_flags = --check
rustfmtcheck: rustfmt

# Misc
# ---------------------------------------------------------------------------

PHONY += misc-check
misc-check:
	$(Q)$(srctree)/scripts/misc-check

all: misc-check

PHONY += scripts_gdb
scripts_gdb: prepare0
	$(Q)$(MAKE) $(build)=scripts/gdb
	$(Q)ln -fsn $(abspath $(srctree)/scripts/gdb/vmlinux-gdb.py)

ifdef CONFIG_GDB_SCRIPTS
all: scripts_gdb
endif

else # KBUILD_EXTMOD

filechk_kernel.release = echo $(KERNELRELEASE)

###
# External module support.
# When building external modules the kernel used as basis is considered
# read-only, and no consistency checks are made and the make
# system is not used on the basis kernel. If updates are required
# in the basis kernel ordinary make commands (without M=...) must be used.

# We are always building only modules.
KBUILD_BUILTIN :=
KBUILD_MODULES := 1

build-dir := $(KBUILD_EXTMOD)

compile_commands.json: $(extmod_prefix)compile_commands.json
PHONY += compile_commands.json

clean-dirs := $(KBUILD_EXTMOD)
clean: private rm-files := $(KBUILD_EXTMOD)/Module.symvers $(KBUILD_EXTMOD)/modules.nsdeps \
	$(KBUILD_EXTMOD)/compile_commands.json

PHONY += prepare
# now expand this into a simple variable to reduce the cost of shell evaluations
prepare: CC_VERSION_TEXT := $(CC_VERSION_TEXT)
prepare:
	@if [ "$(CC_VERSION_TEXT)" != "$(CONFIG_CC_VERSION_TEXT)" ]; then \
		echo >&2 "warning: the compiler differs from the one used to build the kernel"; \
		echo >&2 "  The kernel was built by: $(CONFIG_CC_VERSION_TEXT)"; \
		echo >&2 "  You are using:           $(CC_VERSION_TEXT)"; \
	fi

PHONY += help
help:
	@echo  '  Building external modules.'
	@echo  '  Syntax: make -C path/to/kernel/src M=$$PWD target'
	@echo  ''
	@echo  '  modules         - default target, build the module(s)'
	@echo  '  modules_install - install the module'
	@echo  '  clean           - remove generated files in module directory only'
	@echo  '  rust-analyzer	  - generate rust-project.json rust-analyzer support file'
	@echo  ''

ifndef CONFIG_MODULES
modules modules_install: __external_modules_error
__external_modules_error:
	@echo >&2 '***'
	@echo >&2 '*** The present kernel disabled CONFIG_MODULES.'
	@echo >&2 '*** You cannot build or install external modules.'
	@echo >&2 '***'
	@false
endif

endif # KBUILD_EXTMOD

# ---------------------------------------------------------------------------
# Modules

PHONY += modules modules_install modules_sign modules_prepare

modules_install:
	$(Q)$(MAKE) -f $(srctree)/scripts/Makefile.modinst \
	sign-only=$(if $(filter modules_install,$(MAKECMDGOALS)),,y)

ifeq ($(CONFIG_MODULE_SIG),y)
# modules_sign is a subset of modules_install.
# 'make modules_install modules_sign' is equivalent to 'make modules_install'.
modules_sign: modules_install
	@:
else
modules_sign:
	@echo >&2 '***'
	@echo >&2 '*** CONFIG_MODULE_SIG is disabled. You cannot sign modules.'
	@echo >&2 '***'
	@false
endif

ifdef CONFIG_MODULES

$(MODORDER): $(build-dir)
	@:

# KBUILD_MODPOST_NOFINAL can be set to skip the final link of modules.
# This is solely useful to speed up test compiles.
modules: modpost
ifneq ($(KBUILD_MODPOST_NOFINAL),1)
	$(Q)$(MAKE) -f $(srctree)/scripts/Makefile.modfinal
endif

PHONY += modules_check
modules_check: $(MODORDER)
	$(Q)$(CONFIG_SHELL) $(srctree)/scripts/modules-check.sh $<

else # CONFIG_MODULES

modules:
	@:

KBUILD_MODULES :=

endif # CONFIG_MODULES

PHONY += modpost
modpost: $(if $(single-build),, $(if $(KBUILD_BUILTIN), vmlinux.o)) \
	 $(if $(KBUILD_MODULES), modules_check)
	$(Q)$(MAKE) -f $(srctree)/scripts/Makefile.modpost

# Single targets
# ---------------------------------------------------------------------------
# To build individual files in subdirectories, you can do like this:
#
#   make foo/bar/baz.s
#
# The supported suffixes for single-target are listed in 'single-targets'
#
# To build only under specific subdirectories, you can do like this:
#
#   make foo/bar/baz/

ifdef single-build

# .ko is special because modpost is needed
single-ko := $(sort $(filter %.ko, $(MAKECMDGOALS)))
single-no-ko := $(filter-out $(single-ko), $(MAKECMDGOALS)) \
		$(foreach x, o mod, $(patsubst %.ko, %.$x, $(single-ko)))

$(single-ko): single_modules
	@:
$(single-no-ko): $(build-dir)
	@:

# Remove MODORDER when done because it is not the real one.
PHONY += single_modules
single_modules: $(single-no-ko) modules_prepare
	$(Q){ $(foreach m, $(single-ko), echo $(extmod_prefix)$(m:%.ko=%.o);) } > $(MODORDER)
	$(Q)$(MAKE) -f $(srctree)/scripts/Makefile.modpost
ifneq ($(KBUILD_MODPOST_NOFINAL),1)
	$(Q)$(MAKE) -f $(srctree)/scripts/Makefile.modfinal
endif
	$(Q)rm -f $(MODORDER)

single-goals := $(addprefix $(build-dir)/, $(single-no-ko))

KBUILD_MODULES := 1

endif

# Preset locale variables to speed up the build process. Limit locale
# tweaks to this spot to avoid wrong language settings when running
# make menuconfig etc.
# Error messages still appears in the original language
PHONY += $(build-dir)
$(build-dir): prepare
	$(Q)$(MAKE) $(build)=$@ need-builtin=1 need-modorder=1 $(single-goals)

clean-dirs := $(addprefix _clean_, $(clean-dirs))
PHONY += $(clean-dirs) clean
$(clean-dirs):
	$(Q)$(MAKE) $(clean)=$(patsubst _clean_%,%,$@)

clean: $(clean-dirs)
	$(call cmd,rmfiles)
	@find $(or $(KBUILD_EXTMOD), .) $(RCS_FIND_IGNORE) \
		\( -name '*.[aios]' -o -name '*.rsi' -o -name '*.ko' -o -name '.*.cmd' \
		-o -name '*.ko.*' \
		-o -name '*.dtb' -o -name '*.dtbo' \
		-o -name '*.dtb.S' -o -name '*.dtbo.S' \
		-o -name '*.dt.yaml' -o -name 'dtbs-list' \
		-o -name '*.dwo' -o -name '*.lst' \
		-o -name '*.su' -o -name '*.mod' \
		-o -name '.*.d' -o -name '.*.tmp' -o -name '*.mod.c' \
		-o -name '*.lex.c' -o -name '*.tab.[ch]' \
		-o -name '*.asn1.[ch]' \
		-o -name '*.symtypes' -o -name 'modules.order' \
		-o -name '*.c.[012]*.*' \
		-o -name '*.ll' \
		-o -name '*.gcno' \
		\) -type f -print \
		-o -name '.tmp_*' -print \
		| xargs rm -rf

# Generate tags for editors
# ---------------------------------------------------------------------------
quiet_cmd_tags = GEN     $@
      cmd_tags = $(BASH) $(srctree)/scripts/tags.sh $@

tags TAGS cscope gtags: FORCE
	$(call cmd,tags)

# Generate rust-project.json (a file that describes the structure of non-Cargo
# Rust projects) for rust-analyzer (an implementation of the Language Server
# Protocol).
PHONY += rust-analyzer
rust-analyzer:
	+$(Q)$(CONFIG_SHELL) $(srctree)/scripts/rust_is_available.sh
	$(Q)$(MAKE) $(build)=rust $@

# Script to generate missing namespace dependencies
# ---------------------------------------------------------------------------

PHONY += nsdeps
nsdeps: export KBUILD_NSDEPS=1
nsdeps: modules
	$(Q)$(CONFIG_SHELL) $(srctree)/scripts/nsdeps

# Clang Tooling
# ---------------------------------------------------------------------------

quiet_cmd_gen_compile_commands = GEN     $@
      cmd_gen_compile_commands = $(PYTHON3) $< -a $(AR) -o $@ $(filter-out $<, $(real-prereqs))

$(extmod_prefix)compile_commands.json: $(srctree)/scripts/clang-tools/gen_compile_commands.py \
	$(if $(KBUILD_EXTMOD),, vmlinux.a $(KBUILD_VMLINUX_LIBS)) \
	$(if $(CONFIG_MODULES), $(MODORDER)) FORCE
	$(call if_changed,gen_compile_commands)

targets += $(extmod_prefix)compile_commands.json

PHONY += clang-tidy clang-analyzer

ifdef CONFIG_CC_IS_CLANG
quiet_cmd_clang_tools = CHECK   $<
      cmd_clang_tools = $(PYTHON3) $(srctree)/scripts/clang-tools/run-clang-tools.py $@ $<

clang-tidy clang-analyzer: $(extmod_prefix)compile_commands.json
	$(call cmd,clang_tools)
else
clang-tidy clang-analyzer:
	@echo "$@ requires CC=clang" >&2
	@false
endif

# Scripts to check various things for consistency
# ---------------------------------------------------------------------------

PHONY += includecheck versioncheck coccicheck export_report

includecheck:
	find $(srctree)/* $(RCS_FIND_IGNORE) \
		-name '*.[hcS]' -type f -print | sort \
		| xargs $(PERL) -w $(srctree)/scripts/checkincludes.pl

versioncheck:
	find $(srctree)/* $(RCS_FIND_IGNORE) \
		-name '*.[hcS]' -type f -print | sort \
		| xargs $(PERL) -w $(srctree)/scripts/checkversion.pl

coccicheck:
	$(Q)$(BASH) $(srctree)/scripts/$@

export_report:
	$(PERL) $(srctree)/scripts/export_report.pl

PHONY += checkstack kernelrelease kernelversion image_name

# UML needs a little special treatment here.  It wants to use the host
# toolchain, so needs $(SUBARCH) passed to checkstack.pl.  Everyone
# else wants $(ARCH), including people doing cross-builds, which means
# that $(SUBARCH) doesn't work here.
ifeq ($(ARCH), um)
CHECKSTACK_ARCH := $(SUBARCH)
else
CHECKSTACK_ARCH := $(ARCH)
endif
MINSTACKSIZE	?= 100
checkstack:
	$(OBJDUMP) -d vmlinux $$(find . -name '*.ko') | \
	$(PERL) $(srctree)/scripts/checkstack.pl $(CHECKSTACK_ARCH) $(MINSTACKSIZE)

kernelrelease:
	@$(filechk_kernel.release)

kernelversion:
	@echo $(KERNELVERSION)

image_name:
	@echo $(KBUILD_IMAGE)

PHONY += run-command
run-command:
	$(Q)$(KBUILD_RUN_COMMAND)

quiet_cmd_rmfiles = $(if $(wildcard $(rm-files)),CLEAN   $(wildcard $(rm-files)))
      cmd_rmfiles = rm -rf $(rm-files)

# read saved command lines for existing targets
existing-targets := $(wildcard $(sort $(targets)))

-include $(foreach f,$(existing-targets),$(dir $(f)).$(notdir $(f)).cmd)

endif # config-build
endif # mixed-build
endif # need-sub-make

PHONY += FORCE
FORCE:

# Declare the contents of the PHONY variable as phony.  We keep that
# information in a variable so we can use it in if_changed and friends.
.PHONY: $(PHONY)<|MERGE_RESOLUTION|>--- conflicted
+++ resolved
@@ -1,12 +1,7 @@
 # SPDX-License-Identifier: GPL-2.0
 VERSION = 6
 PATCHLEVEL = 12
-<<<<<<< HEAD
-SUBLEVEL = 9
-=======
 SUBLEVEL = 11
-EXTRAVERSION =
->>>>>>> 62b2447e
 NAME = Baby Opossum Posse
 
 ifndef EXTRAVERSION
