// SPDX-License-Identifier: GPL-2.0
/*
 * Low-level direct PCI config space access via ECAM - common code between
 * i386 and x86-64.
 *
 * This code does:
 * - known chipset handling
 * - ACPI decoding and validation
 *
 * Per-architecture code takes care of the mappings and accesses
 * themselves.
 */

#define pr_fmt(fmt) "PCI: " fmt

#include <linux/acpi.h>
#include <linux/efi.h>
#include <linux/pci.h>
#include <linux/init.h>
#include <linux/bitmap.h>
#include <linux/dmi.h>
#include <linux/slab.h>
#include <linux/mutex.h>
#include <linux/rculist.h>
#include <asm/e820/api.h>
#include <asm/pci_x86.h>
#include <asm/acpi.h>

/* Indicate if the ECAM resources have been placed into the resource table */
static bool pci_mmcfg_running_state;
static bool pci_mmcfg_arch_init_failed;
static DEFINE_MUTEX(pci_mmcfg_lock);
#define pci_mmcfg_lock_held() lock_is_held(&(pci_mmcfg_lock).dep_map)

LIST_HEAD(pci_mmcfg_list);

static void __init pci_mmconfig_remove(struct pci_mmcfg_region *cfg)
{
	if (cfg->res.parent)
		release_resource(&cfg->res);
	list_del(&cfg->list);
	kfree(cfg);
}

static void __init free_all_mmcfg(void)
{
	struct pci_mmcfg_region *cfg, *tmp;

	pci_mmcfg_arch_free();
	list_for_each_entry_safe(cfg, tmp, &pci_mmcfg_list, list)
		pci_mmconfig_remove(cfg);
}

static void list_add_sorted(struct pci_mmcfg_region *new)
{
	struct pci_mmcfg_region *cfg;

	/* keep list sorted by segment and starting bus number */
	list_for_each_entry_rcu(cfg, &pci_mmcfg_list, list, pci_mmcfg_lock_held()) {
		if (cfg->segment > new->segment ||
		    (cfg->segment == new->segment &&
		     cfg->start_bus >= new->start_bus)) {
			list_add_tail_rcu(&new->list, &cfg->list);
			return;
		}
	}
	list_add_tail_rcu(&new->list, &pci_mmcfg_list);
}

static struct pci_mmcfg_region *pci_mmconfig_alloc(int segment, int start,
						   int end, u64 addr)
{
	struct pci_mmcfg_region *new;
	struct resource *res;

	if (addr == 0)
		return NULL;

	new = kzalloc(sizeof(*new), GFP_KERNEL);
	if (!new)
		return NULL;

	new->address = addr;
	new->segment = segment;
	new->start_bus = start;
	new->end_bus = end;

	res = &new->res;
	res->start = addr + PCI_MMCFG_BUS_OFFSET(start);
	res->end = addr + PCI_MMCFG_BUS_OFFSET(end + 1) - 1;
	res->flags = IORESOURCE_MEM | IORESOURCE_BUSY;
	snprintf(new->name, PCI_MMCFG_RESOURCE_NAME_LEN,
		 "PCI ECAM %04x [bus %02x-%02x]", segment, start, end);
	res->name = new->name;

	return new;
}

struct pci_mmcfg_region *__init pci_mmconfig_add(int segment, int start,
						 int end, u64 addr)
{
	struct pci_mmcfg_region *new;

	new = pci_mmconfig_alloc(segment, start, end, addr);
	if (!new)
		return NULL;

	mutex_lock(&pci_mmcfg_lock);
	list_add_sorted(new);
	mutex_unlock(&pci_mmcfg_lock);

	pr_info("ECAM %pR (base %#lx) for domain %04x [bus %02x-%02x]\n",
		&new->res, (unsigned long)addr, segment, start, end);

	return new;
}

struct pci_mmcfg_region *pci_mmconfig_lookup(int segment, int bus)
{
	struct pci_mmcfg_region *cfg;

	list_for_each_entry_rcu(cfg, &pci_mmcfg_list, list, pci_mmcfg_lock_held())
		if (cfg->segment == segment &&
		    cfg->start_bus <= bus && bus <= cfg->end_bus)
			return cfg;

	return NULL;
}

static const char *__init pci_mmcfg_e7520(void)
{
	u32 win;
	raw_pci_ops->read(0, 0, PCI_DEVFN(0, 0), 0xce, 2, &win);

	win = win & 0xf000;
	if (win == 0x0000 || win == 0xf000)
		return NULL;

	if (pci_mmconfig_add(0, 0, 255, win << 16) == NULL)
		return NULL;

	return "Intel Corporation E7520 Memory Controller Hub";
}

static const char *__init pci_mmcfg_intel_945(void)
{
	u32 pciexbar, mask = 0, len = 0;

	raw_pci_ops->read(0, 0, PCI_DEVFN(0, 0), 0x48, 4, &pciexbar);

	/* Enable bit */
	if (!(pciexbar & 1))
		return NULL;

	/* Size bits */
	switch ((pciexbar >> 1) & 3) {
	case 0:
		mask = 0xf0000000U;
		len  = 0x10000000U;
		break;
	case 1:
		mask = 0xf8000000U;
		len  = 0x08000000U;
		break;
	case 2:
		mask = 0xfc000000U;
		len  = 0x04000000U;
		break;
	default:
		return NULL;
	}

	/* Errata #2, things break when not aligned on a 256Mb boundary */
	/* Can only happen in 64M/128M mode */

	if ((pciexbar & mask) & 0x0fffffffU)
		return NULL;

	/* Don't hit the APIC registers and their friends */
	if ((pciexbar & mask) >= 0xf0000000U)
		return NULL;

	if (pci_mmconfig_add(0, 0, (len >> 20) - 1, pciexbar & mask) == NULL)
		return NULL;

	return "Intel Corporation 945G/GZ/P/PL Express Memory Controller Hub";
}

static const char *__init pci_mmcfg_amd_fam10h(void)
{
	u32 low, high, address;
	u64 base, msr;
	int i;
	unsigned segnbits = 0, busnbits, end_bus;

	if (!(pci_probe & PCI_CHECK_ENABLE_AMD_MMCONF))
		return NULL;

	address = MSR_FAM10H_MMIO_CONF_BASE;
	if (rdmsr_safe(address, &low, &high))
		return NULL;

	msr = high;
	msr <<= 32;
	msr |= low;

	/* ECAM is not enabled */
	if (!(msr & FAM10H_MMIO_CONF_ENABLE))
		return NULL;

	base = msr & (FAM10H_MMIO_CONF_BASE_MASK<<FAM10H_MMIO_CONF_BASE_SHIFT);

	busnbits = (msr >> FAM10H_MMIO_CONF_BUSRANGE_SHIFT) &
			 FAM10H_MMIO_CONF_BUSRANGE_MASK;

	/*
	 * only handle bus 0 ?
	 * need to skip it
	 */
	if (!busnbits)
		return NULL;

	if (busnbits > 8) {
		segnbits = busnbits - 8;
		busnbits = 8;
	}

	end_bus = (1 << busnbits) - 1;
	for (i = 0; i < (1 << segnbits); i++)
		if (pci_mmconfig_add(i, 0, end_bus,
				     base + (1<<28) * i) == NULL) {
			free_all_mmcfg();
			return NULL;
		}

	return "AMD Family 10h NB";
}

static bool __initdata mcp55_checked;
static const char *__init pci_mmcfg_nvidia_mcp55(void)
{
	int bus;
	int mcp55_mmconf_found = 0;

	static const u32 extcfg_regnum __initconst	= 0x90;
	static const u32 extcfg_regsize __initconst	= 4;
	static const u32 extcfg_enable_mask __initconst	= 1 << 31;
	static const u32 extcfg_start_mask __initconst	= 0xff << 16;
	static const int extcfg_start_shift __initconst	= 16;
	static const u32 extcfg_size_mask __initconst	= 0x3 << 28;
	static const int extcfg_size_shift __initconst	= 28;
	static const int extcfg_sizebus[] __initconst	= {
		0x100, 0x80, 0x40, 0x20
	};
	static const u32 extcfg_base_mask[] __initconst	= {
		0x7ff8, 0x7ffc, 0x7ffe, 0x7fff
	};
	static const int extcfg_base_lshift __initconst	= 25;

	/*
	 * do check if amd fam10h already took over
	 */
	if (!acpi_disabled || !list_empty(&pci_mmcfg_list) || mcp55_checked)
		return NULL;

	mcp55_checked = true;
	for (bus = 0; bus < 256; bus++) {
		u64 base;
		u32 l, extcfg;
		u16 vendor, device;
		int start, size_index, end;

		raw_pci_ops->read(0, bus, PCI_DEVFN(0, 0), 0, 4, &l);
		vendor = l & 0xffff;
		device = (l >> 16) & 0xffff;

		if (PCI_VENDOR_ID_NVIDIA != vendor || 0x0369 != device)
			continue;

		raw_pci_ops->read(0, bus, PCI_DEVFN(0, 0), extcfg_regnum,
				  extcfg_regsize, &extcfg);

		if (!(extcfg & extcfg_enable_mask))
			continue;

		size_index = (extcfg & extcfg_size_mask) >> extcfg_size_shift;
		base = extcfg & extcfg_base_mask[size_index];
		/* base could > 4G */
		base <<= extcfg_base_lshift;
		start = (extcfg & extcfg_start_mask) >> extcfg_start_shift;
		end = start + extcfg_sizebus[size_index] - 1;
		if (pci_mmconfig_add(0, start, end, base) == NULL)
			continue;
		mcp55_mmconf_found++;
	}

	if (!mcp55_mmconf_found)
		return NULL;

	return "nVidia MCP55";
}

struct pci_mmcfg_hostbridge_probe {
	u32 bus;
	u32 devfn;
	u32 vendor;
	u32 device;
	const char *(*probe)(void);
};

static const struct pci_mmcfg_hostbridge_probe pci_mmcfg_probes[] __initconst = {
	{ 0, PCI_DEVFN(0, 0), PCI_VENDOR_ID_INTEL,
	  PCI_DEVICE_ID_INTEL_E7520_MCH, pci_mmcfg_e7520 },
	{ 0, PCI_DEVFN(0, 0), PCI_VENDOR_ID_INTEL,
	  PCI_DEVICE_ID_INTEL_82945G_HB, pci_mmcfg_intel_945 },
	{ 0, PCI_DEVFN(0x18, 0), PCI_VENDOR_ID_AMD,
	  0x1200, pci_mmcfg_amd_fam10h },
	{ 0xff, PCI_DEVFN(0, 0), PCI_VENDOR_ID_AMD,
	  0x1200, pci_mmcfg_amd_fam10h },
	{ 0, PCI_DEVFN(0, 0), PCI_VENDOR_ID_NVIDIA,
	  0x0369, pci_mmcfg_nvidia_mcp55 },
};

static void __init pci_mmcfg_check_end_bus_number(void)
{
	struct pci_mmcfg_region *cfg, *cfgx;

	/* Fixup overlaps */
	list_for_each_entry(cfg, &pci_mmcfg_list, list) {
		if (cfg->end_bus < cfg->start_bus)
			cfg->end_bus = 255;

		/* Don't access the list head ! */
		if (cfg->list.next == &pci_mmcfg_list)
			break;

		cfgx = list_entry(cfg->list.next, typeof(*cfg), list);
		if (cfg->end_bus >= cfgx->start_bus)
			cfg->end_bus = cfgx->start_bus - 1;
	}
}

static int __init pci_mmcfg_check_hostbridge(void)
{
	u32 l;
	u32 bus, devfn;
	u16 vendor, device;
	int i;
	const char *name;

	if (!raw_pci_ops)
		return 0;

	free_all_mmcfg();

	for (i = 0; i < ARRAY_SIZE(pci_mmcfg_probes); i++) {
		bus =  pci_mmcfg_probes[i].bus;
		devfn = pci_mmcfg_probes[i].devfn;
		raw_pci_ops->read(0, bus, devfn, 0, 4, &l);
		vendor = l & 0xffff;
		device = (l >> 16) & 0xffff;

		name = NULL;
		if (pci_mmcfg_probes[i].vendor == vendor &&
		    pci_mmcfg_probes[i].device == device)
			name = pci_mmcfg_probes[i].probe();

		if (name)
			pr_info("%s with ECAM support\n", name);
	}

	/* some end_bus_number is crazy, fix it */
	pci_mmcfg_check_end_bus_number();

	return !list_empty(&pci_mmcfg_list);
}

static acpi_status check_mcfg_resource(struct acpi_resource *res, void *data)
{
	struct resource *mcfg_res = data;
	struct acpi_resource_address64 address;
	acpi_status status;

	if (res->type == ACPI_RESOURCE_TYPE_FIXED_MEMORY32) {
		struct acpi_resource_fixed_memory32 *fixmem32 =
			&res->data.fixed_memory32;
		if (!fixmem32)
			return AE_OK;
		if ((mcfg_res->start >= fixmem32->address) &&
		    (mcfg_res->end < (fixmem32->address +
				      fixmem32->address_length))) {
			mcfg_res->flags = 1;
			return AE_CTRL_TERMINATE;
		}
	}
	if ((res->type != ACPI_RESOURCE_TYPE_ADDRESS32) &&
	    (res->type != ACPI_RESOURCE_TYPE_ADDRESS64))
		return AE_OK;

	status = acpi_resource_to_address64(res, &address);
	if (ACPI_FAILURE(status) ||
	   (address.address.address_length <= 0) ||
	   (address.resource_type != ACPI_MEMORY_RANGE))
		return AE_OK;

	if ((mcfg_res->start >= address.address.minimum) &&
	    (mcfg_res->end < (address.address.minimum + address.address.address_length))) {
		mcfg_res->flags = 1;
		return AE_CTRL_TERMINATE;
	}
	return AE_OK;
}

static acpi_status find_mboard_resource(acpi_handle handle, u32 lvl,
					void *context, void **rv)
{
	struct resource *mcfg_res = context;

	acpi_walk_resources(handle, METHOD_NAME__CRS,
			    check_mcfg_resource, context);

	if (mcfg_res->flags)
		return AE_CTRL_TERMINATE;

	return AE_OK;
}

static bool is_acpi_reserved(u64 start, u64 end, enum e820_type not_used)
{
	struct resource mcfg_res;

	mcfg_res.start = start;
	mcfg_res.end = end - 1;
	mcfg_res.flags = 0;

	acpi_get_devices("PNP0C01", find_mboard_resource, &mcfg_res, NULL);

	if (!mcfg_res.flags)
		acpi_get_devices("PNP0C02", find_mboard_resource, &mcfg_res,
				 NULL);

	return mcfg_res.flags;
}

static bool is_efi_mmio(struct resource *res)
{
#ifdef CONFIG_EFI
	u64 start = res->start;
	u64 end = res->start + resource_size(res);
	efi_memory_desc_t *md;
	u64 size, mmio_start, mmio_end;

	for_each_efi_memory_desc(md) {
		if (md->type == EFI_MEMORY_MAPPED_IO) {
			size = md->num_pages << EFI_PAGE_SHIFT;
			mmio_start = md->phys_addr;
			mmio_end = mmio_start + size;

			if (mmio_start <= start && end <= mmio_end)
				return true;
		}
	}
#endif

	return false;
}

typedef bool (*check_reserved_t)(u64 start, u64 end, enum e820_type type);

static bool __ref is_mmconf_reserved(check_reserved_t is_reserved,
				     struct pci_mmcfg_region *cfg,
				     struct device *dev, const char *method)
{
	u64 addr = cfg->res.start;
	u64 size = resource_size(&cfg->res);
	u64 old_size = size;
	int num_buses;

	while (!is_reserved(addr, addr + size, E820_TYPE_RESERVED)) {
		size >>= 1;
		if (size < (16UL<<20))
			break;
	}

	if (size < (16UL<<20) && size != old_size)
		return false;

	if (dev)
		dev_info(dev, "ECAM %pR reserved as %s\n",
			 &cfg->res, method);
	else
		pr_info("ECAM %pR reserved as %s\n", &cfg->res, method);

	if (old_size != size) {
		/* update end_bus */
		cfg->end_bus = cfg->start_bus + ((size>>20) - 1);
		num_buses = cfg->end_bus - cfg->start_bus + 1;
		cfg->res.end = cfg->res.start +
		    PCI_MMCFG_BUS_OFFSET(num_buses) - 1;
		snprintf(cfg->name, PCI_MMCFG_RESOURCE_NAME_LEN,
			 "PCI ECAM %04x [bus %02x-%02x]",
			 cfg->segment, cfg->start_bus, cfg->end_bus);

		if (dev)
			dev_info(dev, "ECAM %pR (base %#lx) (size reduced!)\n",
				 &cfg->res, (unsigned long) cfg->address);
		else
			pr_info("ECAM %pR (base %#lx) for %04x [bus%02x-%02x] (size reduced!)\n",
				&cfg->res, (unsigned long) cfg->address,
				cfg->segment, cfg->start_bus, cfg->end_bus);
	}

	return true;
}

static bool __ref pci_mmcfg_reserved(struct device *dev,
				     struct pci_mmcfg_region *cfg, int early)
{
	struct resource *conflict;

<<<<<<< HEAD
	if (!early && !acpi_disabled) {
=======
	if (early) {

		/*
		 * Don't try to do this check unless configuration type 1
		 * is available.  How about type 2?
		 */

		/*
		 * 946f2ee5c731 ("Check that MCFG points to an e820
		 * reserved area") added this E820 check in 2006 to work
		 * around BIOS defects.
		 *
		 * Per PCI Firmware r3.3, sec 4.1.2, ECAM space must be
		 * reserved by a PNP0C02 resource, but it need not be
		 * mentioned in E820.  Before the ACPI interpreter is
		 * available, we can't check for PNP0C02 resources, so
		 * there's no reliable way to verify the region in this
		 * early check.  Keep it only for the old machines that
		 * motivated 946f2ee5c731.
		 */
		if (dmi_get_bios_year() < 2016 && raw_pci_ops)
			return is_mmconf_reserved(e820__mapped_all, cfg, dev,
						  "E820 entry");

		return true;
	}

	if (!acpi_disabled) {
>>>>>>> 0c383648
		if (is_mmconf_reserved(is_acpi_reserved, cfg, dev,
				       "ACPI motherboard resource"))
			return true;

		if (dev)
			dev_info(dev, FW_INFO "ECAM %pR not reserved in ACPI motherboard resources\n",
				 &cfg->res);
		else
			pr_info(FW_INFO "ECAM %pR not reserved in ACPI motherboard resources\n",
			        &cfg->res);

		if (is_efi_mmio(&cfg->res)) {
			pr_info("ECAM %pR is EfiMemoryMappedIO; assuming valid\n",
				&cfg->res);
			conflict = insert_resource_conflict(&iomem_resource,
							    &cfg->res);
			if (conflict)
				pr_warn("ECAM %pR conflicts with %s %pR\n",
					&cfg->res, conflict->name, conflict);
			else
				pr_info("ECAM %pR reserved to work around lack of ACPI motherboard _CRS\n",
					&cfg->res);
			return true;
		}
	}

	/*
	 * e820__mapped_all() is marked as __init.
	 * All entries from ACPI MCFG table have been checked at boot time.
	 * For MCFG information constructed from hotpluggable host bridge's
	 * _CBA method, just assume it's reserved.
	 */
	return pci_mmcfg_running_state;
}

static void __init pci_mmcfg_reject_broken(int early)
{
	struct pci_mmcfg_region *cfg;

	list_for_each_entry(cfg, &pci_mmcfg_list, list) {
		if (!pci_mmcfg_reserved(NULL, cfg, early)) {
			pr_info("not using ECAM (%pR not reserved)\n",
				&cfg->res);
			free_all_mmcfg();
			return;
		}
	}
}

static bool __init acpi_mcfg_valid_entry(struct acpi_table_mcfg *mcfg,
					 struct acpi_mcfg_allocation *cfg)
{
	if (cfg->address < 0xFFFFFFFF)
		return true;

	if (!strncmp(mcfg->header.oem_id, "SGI", 3))
		return true;

	if ((mcfg->header.revision >= 1) && (dmi_get_bios_year() >= 2010))
		return true;

	pr_err("ECAM at %#llx for %04x [bus %02x-%02x] is above 4GB, ignored\n",
	       cfg->address, cfg->pci_segment, cfg->start_bus_number,
	       cfg->end_bus_number);
	return false;
}

static int __init pci_parse_mcfg(struct acpi_table_header *header)
{
	struct acpi_table_mcfg *mcfg;
	struct acpi_mcfg_allocation *cfg_table, *cfg;
	unsigned long i;
	int entries;

	if (!header)
		return -EINVAL;

	mcfg = (struct acpi_table_mcfg *)header;

	/* how many config structures do we have */
	free_all_mmcfg();
	entries = 0;
	i = header->length - sizeof(struct acpi_table_mcfg);
	while (i >= sizeof(struct acpi_mcfg_allocation)) {
		entries++;
		i -= sizeof(struct acpi_mcfg_allocation);
	}
	if (entries == 0) {
		pr_err("MCFG has no entries\n");
		return -ENODEV;
	}

	cfg_table = (struct acpi_mcfg_allocation *) &mcfg[1];
	for (i = 0; i < entries; i++) {
		cfg = &cfg_table[i];
		if (!acpi_mcfg_valid_entry(mcfg, cfg)) {
			free_all_mmcfg();
			return -ENODEV;
		}

		if (pci_mmconfig_add(cfg->pci_segment, cfg->start_bus_number,
				   cfg->end_bus_number, cfg->address) == NULL) {
			pr_warn("no memory for MCFG entries\n");
			free_all_mmcfg();
			return -ENOMEM;
		}
	}

	return 0;
}

#ifdef CONFIG_ACPI_APEI
extern int (*arch_apei_filter_addr)(int (*func)(__u64 start, __u64 size,
				     void *data), void *data);

static int pci_mmcfg_for_each_region(int (*func)(__u64 start, __u64 size,
				     void *data), void *data)
{
	struct pci_mmcfg_region *cfg;
	int rc;

	if (list_empty(&pci_mmcfg_list))
		return 0;

	list_for_each_entry(cfg, &pci_mmcfg_list, list) {
		rc = func(cfg->res.start, resource_size(&cfg->res), data);
		if (rc)
			return rc;
	}

	return 0;
}
#define set_apei_filter() (arch_apei_filter_addr = pci_mmcfg_for_each_region)
#else
#define set_apei_filter()
#endif

static void __init __pci_mmcfg_init(int early)
{
	pr_debug("%s(%s)\n", __func__, early ? "early" : "late");

	pci_mmcfg_reject_broken(early);
	if (list_empty(&pci_mmcfg_list))
		return;

	if (pcibios_last_bus < 0) {
		const struct pci_mmcfg_region *cfg;

		list_for_each_entry(cfg, &pci_mmcfg_list, list) {
			if (cfg->segment)
				break;
			pcibios_last_bus = cfg->end_bus;
		}
	}

	if (pci_mmcfg_arch_init())
		pci_probe = (pci_probe & ~PCI_PROBE_MASK) | PCI_PROBE_MMCONF;
	else {
		free_all_mmcfg();
		pci_mmcfg_arch_init_failed = true;
	}
}

static int __initdata known_bridge;

void __init pci_mmcfg_early_init(void)
{
	pr_debug("%s() pci_probe %#x\n", __func__, pci_probe);

	if (pci_probe & PCI_PROBE_MMCONF) {
		if (pci_mmcfg_check_hostbridge())
			known_bridge = 1;
		else
			acpi_table_parse(ACPI_SIG_MCFG, pci_parse_mcfg);
		__pci_mmcfg_init(1);

		set_apei_filter();
	}
}

void __init pci_mmcfg_late_init(void)
{
	pr_debug("%s() pci_probe %#x\n", __func__, pci_probe);

	/* ECAM disabled */
	if ((pci_probe & PCI_PROBE_MMCONF) == 0)
		return;

	if (known_bridge)
		return;

	/* ECAM hasn't been enabled yet, try again */
	if (pci_probe & PCI_PROBE_MASK & ~PCI_PROBE_MMCONF) {
		acpi_table_parse(ACPI_SIG_MCFG, pci_parse_mcfg);
		__pci_mmcfg_init(0);
	}
}

static int __init pci_mmcfg_late_insert_resources(void)
{
	struct pci_mmcfg_region *cfg;

	pci_mmcfg_running_state = true;

	pr_debug("%s() pci_probe %#x\n", __func__, pci_probe);

	/* If we are not using ECAM, don't insert the resources. */
	if ((pci_probe & PCI_PROBE_MMCONF) == 0)
		return 1;

	/*
	 * Attempt to insert the mmcfg resources but not with the busy flag
	 * marked so it won't cause request errors when __request_region is
	 * called.
	 */
	list_for_each_entry(cfg, &pci_mmcfg_list, list) {
		if (!cfg->res.parent) {
			pr_debug("%s() insert %pR\n", __func__, &cfg->res);
			insert_resource(&iomem_resource, &cfg->res);
		}
	}

	return 0;
}

/*
 * Perform ECAM resource insertion after PCI initialization to allow for
 * misprogrammed MCFG tables that state larger sizes but actually conflict
 * with other system resources.
 */
late_initcall(pci_mmcfg_late_insert_resources);

/* Add ECAM information for host bridges */
int pci_mmconfig_insert(struct device *dev, u16 seg, u8 start, u8 end,
			phys_addr_t addr)
{
	int rc;
	struct resource *tmp = NULL;
	struct pci_mmcfg_region *cfg;

	dev_dbg(dev, "%s(%04x [bus %02x-%02x])\n", __func__, seg, start, end);

	if (!(pci_probe & PCI_PROBE_MMCONF) || pci_mmcfg_arch_init_failed)
		return -ENODEV;

	if (start > end)
		return -EINVAL;

	mutex_lock(&pci_mmcfg_lock);
	cfg = pci_mmconfig_lookup(seg, start);
	if (cfg) {
		if (cfg->end_bus < end)
			dev_info(dev, FW_INFO "ECAM %pR for domain %04x [bus %02x-%02x] only partially covers this bridge\n",
				 &cfg->res, cfg->segment, cfg->start_bus,
				 cfg->end_bus);
		mutex_unlock(&pci_mmcfg_lock);
		return -EEXIST;
	}

	/*
	 * Don't move earlier; we must return -EEXIST, not -EINVAL, if
	 * pci_mmconfig_lookup() finds something
	 */
	if (!addr) {
		mutex_unlock(&pci_mmcfg_lock);
		return -EINVAL;
	}

	rc = -EBUSY;
	cfg = pci_mmconfig_alloc(seg, start, end, addr);
	if (cfg == NULL) {
		dev_warn(dev, "fail to add ECAM (out of memory)\n");
		rc = -ENOMEM;
	} else if (!pci_mmcfg_reserved(dev, cfg, 0)) {
		dev_warn(dev, FW_BUG "ECAM %pR isn't reserved\n",
			 &cfg->res);
	} else {
		/* Insert resource if it's not in boot stage */
		if (pci_mmcfg_running_state)
			tmp = insert_resource_conflict(&iomem_resource,
						       &cfg->res);

		if (tmp) {
			dev_warn(dev, "ECAM %pR conflicts with %s %pR\n",
				 &cfg->res, tmp->name, tmp);
		} else if (pci_mmcfg_arch_map(cfg)) {
			dev_warn(dev, "fail to map ECAM %pR\n", &cfg->res);
		} else {
			list_add_sorted(cfg);
			dev_info(dev, "ECAM %pR (base %#lx)\n",
				 &cfg->res, (unsigned long)addr);
			cfg = NULL;
			rc = 0;
		}
	}

	if (cfg) {
		if (cfg->res.parent)
			release_resource(&cfg->res);
		kfree(cfg);
	}

	mutex_unlock(&pci_mmcfg_lock);

	return rc;
}

/* Delete ECAM information for host bridges */
int pci_mmconfig_delete(u16 seg, u8 start, u8 end)
{
	struct pci_mmcfg_region *cfg;

	mutex_lock(&pci_mmcfg_lock);
	list_for_each_entry_rcu(cfg, &pci_mmcfg_list, list)
		if (cfg->segment == seg && cfg->start_bus == start &&
		    cfg->end_bus == end) {
			list_del_rcu(&cfg->list);
			synchronize_rcu();
			pci_mmcfg_arch_unmap(cfg);
			if (cfg->res.parent)
				release_resource(&cfg->res);
			mutex_unlock(&pci_mmcfg_lock);
			kfree(cfg);
			return 0;
		}
	mutex_unlock(&pci_mmcfg_lock);

	return -ENOENT;
}<|MERGE_RESOLUTION|>--- conflicted
+++ resolved
@@ -518,9 +518,6 @@
 {
 	struct resource *conflict;
 
-<<<<<<< HEAD
-	if (!early && !acpi_disabled) {
-=======
 	if (early) {
 
 		/*
@@ -549,7 +546,6 @@
 	}
 
 	if (!acpi_disabled) {
->>>>>>> 0c383648
 		if (is_mmconf_reserved(is_acpi_reserved, cfg, dev,
 				       "ACPI motherboard resource"))
 			return true;
