What:		/sys/devices/platform/<platform>/cpufv
Date:		Oct 2010
KernelVersion:	2.6.37
Contact:	"Corentin Chary" <corentincj@iksaif.net>
Description:
		Change CPU clock configuration (write-only).
		There are three available clock configuration:

		    * 0 -> Super Performance Mode
		    * 1 -> High Performance Mode
		    * 2 -> Power Saving Mode

What:		/sys/devices/platform/<platform>/camera
Date:		Jan 2010
KernelVersion:	2.6.39
Contact:	"Corentin Chary" <corentincj@iksaif.net>
Description:
		Control the camera. 1 means on, 0 means off.

What:		/sys/devices/platform/<platform>/cardr
Date:		Jan 2010
KernelVersion:	2.6.39
Contact:	"Corentin Chary" <corentincj@iksaif.net>
Description:
		Control the card reader. 1 means on, 0 means off.

What:		/sys/devices/platform/<platform>/touchpad
Date:		Jan 2010
KernelVersion:	2.6.39
Contact:	"Corentin Chary" <corentincj@iksaif.net>
Description:
		Control the card touchpad. 1 means on, 0 means off.

What:		/sys/devices/platform/<platform>/lid_resume
Date:		May 2012
KernelVersion:	3.5
Contact:	"AceLan Kao" <acelan.kao@canonical.com>
Description:
		Resume on lid open. 1 means on, 0 means off.

What:		/sys/devices/platform/<platform>/fan_boost_mode
Date:		Sep 2019
KernelVersion:	5.3
Contact:	"Yurii Pavlovskyi" <yurii.pavlovskyi@gmail.com>
Description:
		Fan boost mode:
			* 0 - normal,
			* 1 - overboost,
			* 2 - silent

What:		/sys/devices/platform/<platform>/throttle_thermal_policy
Date:		Dec 2019
KernelVersion:	5.6
Contact:	"Leonid Maksymchuk" <leonmaxx@gmail.com>
Description:
		Throttle thermal policy mode:
			* 0 - default,
			* 1 - overboost,
			* 2 - silent

What:		/sys/devices/platform/<platform>/gpu_mux_mode
Date:		Aug 2022
KernelVersion:	6.1
Contact:	"Luke Jones" <luke@ljones.dev>
Description:
		Switch the GPU hardware MUX mode. Laptops with this feature can
		can be toggled to boot with only the dGPU (discrete mode) or in
		standard Optimus/Hybrid mode. On switch a reboot is required:

			* 0 - Discrete GPU,
			* 1 - Optimus/Hybrid,

What:		/sys/devices/platform/<platform>/dgpu_disable
Date:		Aug 2022
KernelVersion:	5.17
Contact:	"Luke Jones" <luke@ljones.dev>
Description:
		Disable discrete GPU:
			* 0 - Enable dGPU,
			* 1 - Disable dGPU

What:		/sys/devices/platform/<platform>/egpu_enable
Date:		Aug 2022
KernelVersion:	5.17
Contact:	"Luke Jones" <luke@ljones.dev>
Description:
		Enable the external GPU paired with ROG X-Flow laptops.
		Toggling this setting will also trigger ACPI to disable the dGPU:

			* 0 - Disable,
			* 1 - Enable

What:		/sys/devices/platform/<platform>/panel_od
Date:		Aug 2022
KernelVersion:	5.17
Contact:	"Luke Jones" <luke@ljones.dev>
Description:
		Enable an LCD response-time boost to reduce or remove ghosting:
			* 0 - Disable,
			* 1 - Enable

What:		/sys/devices/platform/<platform>/charge_mode
Date:		Jun 2023
KernelVersion:	6.5
Contact:	"Luke Jones" <luke@ljones.dev>
Description:
		Get the current charging mode being used:
			* 1 - Barrel connected charger,
			* 2 - USB-C charging
			* 3 - Both connected, barrel used for charging

What:		/sys/devices/platform/<platform>/egpu_connected
Date:		Jun 2023
KernelVersion:	6.5
Contact:	"Luke Jones" <luke@ljones.dev>
Description:
		Show if the egpu (XG Mobile) is correctly connected:
			* 0 - False,
			* 1 - True

What:		/sys/devices/platform/<platform>/mini_led_mode
Date:		Jun 2023
KernelVersion:	6.5
Contact:	"Luke Jones" <luke@ljones.dev>
Description:
		Change the mini-LED mode:
			* 0 - Single-zone,
			* 1 - Multi-zone
<<<<<<< HEAD
=======
			* 2 - Multi-zone strong (available on newer generation mini-led)

What:		/sys/devices/platform/<platform>/available_mini_led_mode
Date:		Apr 2024
KernelVersion:	6.10
Contact:	"Luke Jones" <luke@ljones.dev>
Description:
		List the available mini-led modes.
>>>>>>> 0c383648

What:		/sys/devices/platform/<platform>/ppt_pl1_spl
Date:		Jun 2023
KernelVersion:	6.5
Contact:	"Luke Jones" <luke@ljones.dev>
Description:
		Set the Package Power Target total of CPU: PL1 on Intel, SPL on AMD.
		Shown on Intel+Nvidia or AMD+Nvidia based systems:

			* min=5, max=250

What:		/sys/devices/platform/<platform>/ppt_pl2_sppt
Date:		Jun 2023
KernelVersion:	6.5
Contact:	"Luke Jones" <luke@ljones.dev>
Description:
		Set the Slow Package Power Tracking Limit of CPU: PL2 on Intel, SPPT,
		on AMD. Shown on Intel+Nvidia or AMD+Nvidia based systems:

			* min=5, max=250

What:		/sys/devices/platform/<platform>/ppt_fppt
Date:		Jun 2023
KernelVersion:	6.5
Contact:	"Luke Jones" <luke@ljones.dev>
Description:
		Set the Fast Package Power Tracking Limit of CPU. AMD+Nvidia only:
			* min=5, max=250

What:		/sys/devices/platform/<platform>/ppt_apu_sppt
Date:		Jun 2023
KernelVersion:	6.5
Contact:	"Luke Jones" <luke@ljones.dev>
Description:
		Set the APU SPPT limit. Shown on full AMD systems only:
			* min=5, max=130

What:		/sys/devices/platform/<platform>/ppt_platform_sppt
Date:		Jun 2023
KernelVersion:	6.5
Contact:	"Luke Jones" <luke@ljones.dev>
Description:
		Set the platform SPPT limit. Shown on full AMD systems only:
			* min=5, max=130

What:		/sys/devices/platform/<platform>/nv_dynamic_boost
Date:		Jun 2023
KernelVersion:	6.5
Contact:	"Luke Jones" <luke@ljones.dev>
Description:
		Set the dynamic boost limit of the Nvidia dGPU:
			* min=5, max=25

What:		/sys/devices/platform/<platform>/nv_temp_target
Date:		Jun 2023
KernelVersion:	6.5
Contact:	"Luke Jones" <luke@ljones.dev>
Description:
		Set the target temperature limit of the Nvidia dGPU:
<<<<<<< HEAD
			* min=75, max=87
=======
			* min=75, max=87

What:		/sys/devices/platform/<platform>/boot_sound
Date:		Apr 2024
KernelVersion:	6.10
Contact:	"Luke Jones" <luke@ljones.dev>
Description:
		Set if the BIOS POST sound is played on boot.
			* 0 - False,
			* 1 - True

What:		/sys/devices/platform/<platform>/mcu_powersave
Date:		Apr 2024
KernelVersion:	6.10
Contact:	"Luke Jones" <luke@ljones.dev>
Description:
		Set if the MCU can go in to low-power mode on system sleep
			* 0 - False,
			* 1 - True
>>>>>>> 0c383648
<|MERGE_RESOLUTION|>--- conflicted
+++ resolved
@@ -126,8 +126,6 @@
 		Change the mini-LED mode:
 			* 0 - Single-zone,
 			* 1 - Multi-zone
-<<<<<<< HEAD
-=======
 			* 2 - Multi-zone strong (available on newer generation mini-led)
 
 What:		/sys/devices/platform/<platform>/available_mini_led_mode
@@ -136,7 +134,6 @@
 Contact:	"Luke Jones" <luke@ljones.dev>
 Description:
 		List the available mini-led modes.
->>>>>>> 0c383648
 
 What:		/sys/devices/platform/<platform>/ppt_pl1_spl
 Date:		Jun 2023
@@ -196,9 +193,6 @@
 Contact:	"Luke Jones" <luke@ljones.dev>
 Description:
 		Set the target temperature limit of the Nvidia dGPU:
-<<<<<<< HEAD
-			* min=75, max=87
-=======
 			* min=75, max=87
 
 What:		/sys/devices/platform/<platform>/boot_sound
@@ -217,5 +211,4 @@
 Description:
 		Set if the MCU can go in to low-power mode on system sleep
 			* 0 - False,
-			* 1 - True
->>>>>>> 0c383648
+			* 1 - True