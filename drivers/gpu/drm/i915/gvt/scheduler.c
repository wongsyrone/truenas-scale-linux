--- conflicted
+++ resolved
@@ -271,10 +271,6 @@
 	struct drm_i915_private *dev_priv = vgpu->gvt->dev_priv;
 	int ring_id = workload->ring_id;
 	struct intel_engine_cs *engine = dev_priv->engine[ring_id];
-<<<<<<< HEAD
-	struct intel_vgpu *vgpu = workload->vgpu;
-=======
->>>>>>> 010d118c
 	struct intel_ring *ring;
 	int ret;
 
@@ -330,23 +326,15 @@
 	return ret;
 }
 
-<<<<<<< HEAD
-int intel_gvt_generate_request(struct intel_vgpu_workload *workload)
-=======
 static int intel_gvt_generate_request(struct intel_vgpu_workload *workload)
->>>>>>> 010d118c
 {
 	int ring_id = workload->ring_id;
 	struct drm_i915_private *dev_priv = workload->vgpu->gvt->dev_priv;
 	struct intel_engine_cs *engine = dev_priv->engine[ring_id];
 	struct drm_i915_gem_request *rq;
 	struct intel_vgpu *vgpu = workload->vgpu;
-<<<<<<< HEAD
-	struct i915_gem_context *shadow_ctx = vgpu->shadow_ctx;
-=======
 	struct intel_vgpu_submission *s = &vgpu->submission;
 	struct i915_gem_context *shadow_ctx = s->shadow_ctx;
->>>>>>> 010d118c
 	int ret;
 
 	rq = i915_gem_request_alloc(dev_priv->engine[ring_id], shadow_ctx);
@@ -367,8 +355,6 @@
 err_unpin:
 	engine->context_unpin(engine, shadow_ctx);
 	release_shadow_wa_ctx(&workload->wa_ctx);
-<<<<<<< HEAD
-=======
 	return ret;
 }
 
@@ -559,7 +545,6 @@
 	release_shadow_batch_buffer(workload);
 err_unpin_mm:
 	intel_vgpu_unpin_mm(workload->shadow_mm);
->>>>>>> 010d118c
 	return ret;
 }
 
