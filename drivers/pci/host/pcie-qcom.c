--- conflicted
+++ resolved
@@ -538,10 +538,6 @@
 	if (ret)
 		return ret;
 
-<<<<<<< HEAD
-	pp->dev = dev;
-=======
->>>>>>> d06e622d
 	pp->root_bus_nr = -1;
 	pp->ops = &qcom_pcie_dw_ops;
 
