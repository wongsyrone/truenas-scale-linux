--- conflicted
+++ resolved
@@ -278,25 +278,11 @@
 	return mlxreg_led_config(priv);
 }
 
-<<<<<<< HEAD
-static void mlxreg_led_remove(struct platform_device *pdev)
-{
-	struct mlxreg_led_priv_data *priv = dev_get_drvdata(&pdev->dev);
-
-	mutex_destroy(&priv->access_lock);
-}
-
-=======
->>>>>>> 0c383648
 static struct platform_driver mlxreg_led_driver = {
 	.driver = {
 	    .name = "leds-mlxreg",
 	},
 	.probe = mlxreg_led_probe,
-<<<<<<< HEAD
-	.remove_new = mlxreg_led_remove,
-=======
->>>>>>> 0c383648
 };
 
 module_platform_driver(mlxreg_led_driver);
