--- conflicted
+++ resolved
@@ -9,10 +9,7 @@
  * Copyright © 2023-2024 Google LLC
  */
 
-<<<<<<< HEAD
-=======
 #include <asm/ioctls.h>
->>>>>>> 0c383648
 #include <kunit/test.h>
 #include <linux/atomic.h>
 #include <linux/bitops.h>
@@ -310,12 +307,8 @@
 	LANDLOCK_ACCESS_FS_EXECUTE | \
 	LANDLOCK_ACCESS_FS_WRITE_FILE | \
 	LANDLOCK_ACCESS_FS_READ_FILE | \
-<<<<<<< HEAD
-	LANDLOCK_ACCESS_FS_TRUNCATE)
-=======
 	LANDLOCK_ACCESS_FS_TRUNCATE | \
 	LANDLOCK_ACCESS_FS_IOCTL_DEV)
->>>>>>> 0c383648
 /* clang-format on */
 
 /*
@@ -1117,10 +1110,7 @@
 	bool allow_parent1, allow_parent2;
 	access_mask_t access_request_parent1, access_request_parent2;
 	struct path mnt_dir;
-<<<<<<< HEAD
-=======
 	struct dentry *old_parent;
->>>>>>> 0c383648
 	layer_mask_t layer_masks_parent1[LANDLOCK_NUM_ACCESS_FS] = {},
 		     layer_masks_parent2[LANDLOCK_NUM_ACCESS_FS] = {};
 
