--- conflicted
+++ resolved
@@ -745,15 +745,9 @@
  * Interrupt handler has processed all pending events and adjusted head
  * and tail pointer. Reset overflow mask and restart logging again.
  */
-<<<<<<< HEAD
-static void amd_iommu_restart_log(struct amd_iommu *iommu, const char *evt_type,
-				  u8 cntrl_intr, u8 cntrl_log,
-				  u32 status_run_mask, u32 status_overflow_mask)
-=======
 void amd_iommu_restart_log(struct amd_iommu *iommu, const char *evt_type,
 			   u8 cntrl_intr, u8 cntrl_log,
 			   u32 status_run_mask, u32 status_overflow_mask)
->>>>>>> 0c383648
 {
 	u32 status;
 
@@ -792,20 +786,6 @@
 	amd_iommu_restart_log(iommu, "GA", CONTROL_GAINT_EN,
 			      CONTROL_GALOG_EN, MMIO_STATUS_GALOG_RUN_MASK,
 			      MMIO_STATUS_GALOG_OVERFLOW_MASK);
-<<<<<<< HEAD
-}
-
-/*
- * This function restarts ppr logging in case the IOMMU experienced
- * PPR log overflow.
- */
-void amd_iommu_restart_ppr_log(struct amd_iommu *iommu)
-{
-	amd_iommu_restart_log(iommu, "PPR", CONTROL_PPRINT_EN,
-			      CONTROL_PPRLOG_EN, MMIO_STATUS_PPR_RUN_MASK,
-			      MMIO_STATUS_PPR_OVERFLOW_MASK);
-=======
->>>>>>> 0c383648
 }
 
 /*
@@ -909,47 +889,7 @@
 
 static void __init free_event_buffer(struct amd_iommu *iommu)
 {
-<<<<<<< HEAD
-	free_pages((unsigned long)iommu->evt_buf, get_order(EVT_BUFFER_SIZE));
-}
-
-/* allocates the memory where the IOMMU will log its events to */
-static int __init alloc_ppr_log(struct amd_iommu *iommu)
-{
-	iommu->ppr_log = iommu_alloc_4k_pages(iommu, GFP_KERNEL | __GFP_ZERO,
-					      PPR_LOG_SIZE);
-
-	return iommu->ppr_log ? 0 : -ENOMEM;
-}
-
-static void iommu_enable_ppr_log(struct amd_iommu *iommu)
-{
-	u64 entry;
-
-	if (iommu->ppr_log == NULL)
-		return;
-
-	iommu_feature_enable(iommu, CONTROL_PPR_EN);
-
-	entry = iommu_virt_to_phys(iommu->ppr_log) | PPR_LOG_SIZE_512;
-
-	memcpy_toio(iommu->mmio_base + MMIO_PPR_LOG_OFFSET,
-		    &entry, sizeof(entry));
-
-	/* set head and tail to zero manually */
-	writel(0x00, iommu->mmio_base + MMIO_PPR_HEAD_OFFSET);
-	writel(0x00, iommu->mmio_base + MMIO_PPR_TAIL_OFFSET);
-
-	iommu_feature_enable(iommu, CONTROL_PPRLOG_EN);
-	iommu_feature_enable(iommu, CONTROL_PPRINT_EN);
-}
-
-static void __init free_ppr_log(struct amd_iommu *iommu)
-{
-	free_pages((unsigned long)iommu->ppr_log, get_order(PPR_LOG_SIZE));
-=======
 	iommu_free_pages(iommu->evt_buf, get_order(EVT_BUFFER_SIZE));
->>>>>>> 0c383648
 }
 
 static void free_ga_log(struct amd_iommu *iommu)
@@ -2116,14 +2056,10 @@
 		else
 			amd_iommu_max_glx_val = min(amd_iommu_max_glx_val, glxval);
 
-<<<<<<< HEAD
-	if (check_feature(FEATURE_PPR) && alloc_ppr_log(iommu))
-=======
 		iommu_enable_gt(iommu);
 	}
 
 	if (check_feature(FEATURE_PPR) && amd_iommu_alloc_ppr_log(iommu))
->>>>>>> 0c383648
 		return -ENOMEM;
 
 	if (iommu->cap & (1UL << IOMMU_CAP_NPCACHE)) {
@@ -2864,7 +2800,6 @@
 			iommu_disable_irtcachedis(iommu);
 			iommu_enable_command_buffer(iommu);
 			iommu_enable_event_buffer(iommu);
-			iommu_enable_gt(iommu);
 			iommu_enable_ga(iommu);
 			iommu_enable_xt(iommu);
 			iommu_enable_irtcachedis(iommu);
@@ -2878,16 +2813,11 @@
 {
 	struct amd_iommu *iommu;
 
-<<<<<<< HEAD
-	for_each_iommu(iommu)
-		iommu_enable_ppr_log(iommu);
-=======
 	if (!amd_iommu_gt_ppr_supported())
 		return;
 
 	for_each_iommu(iommu)
 		amd_iommu_enable_ppr_log(iommu);
->>>>>>> 0c383648
 }
 
 static void enable_iommus_vapic(void)
@@ -3222,11 +3152,7 @@
 	 * PPR and GA log interrupt for all IOMMUs.
 	 */
 	enable_iommus_vapic();
-<<<<<<< HEAD
-	enable_iommus_v2();
-=======
 	enable_iommus_ppr();
->>>>>>> 0c383648
 
 out:
 	return ret;
