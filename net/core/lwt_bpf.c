--- conflicted
+++ resolved
@@ -10,10 +10,7 @@
 #include <net/lwtunnel.h>
 #include <net/gre.h>
 #include <net/ip6_route.h>
-<<<<<<< HEAD
-=======
 #include <net/ipv6_stubs.h>
->>>>>>> 0ecfebd2
 
 struct bpf_lwt_prog {
 	struct bpf_prog *prog;
